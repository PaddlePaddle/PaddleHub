--- conflicted
+++ resolved
@@ -32,11 +32,7 @@
 
 REQUIRED_PACKAGES = [
     'six >= 1.10.0', 'protobuf >= 3.1.0', 'pyyaml', 'Pillow', 'requests',
-<<<<<<< HEAD
-    'visualdl >= 1.3.0', 'cma == 2.7.0'
-=======
     'tb-paddle', 'tb-nightly', 'cma == 2.7.0'
->>>>>>> 33c08f20
 ]
 
 if max_version < 3:
