--- conflicted
+++ resolved
@@ -31,11 +31,7 @@
 max_version, mid_version, min_version = python_version()
 
 REQUIRED_PACKAGES = [
-<<<<<<< HEAD
-    'six >= 1.10.0', 'protobuf >= 3.1.0', 'pyyaml', 'Pillow', 'requests',
-=======
     'six >= 1.10.0', 'protobuf >= 3.6.0', 'pyyaml', 'Pillow', 'requests',
->>>>>>> d0717eac
     'tb-paddle', 'tb-nightly', 'cma == 2.7.0', 'flask >= 1.1.0'
 ]
 
