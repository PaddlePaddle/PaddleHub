--- conflicted
+++ resolved
@@ -40,14 +40,8 @@
 # yapf: enable.
 
 if __name__ == '__main__':
-<<<<<<< HEAD
-    # Load Paddlehub BERT pretrained model
-    module = hub.Module(name="ernie_v2_eng_base")
-
-=======
     # Load Paddlehub ERNIE 2.0 pretrained model
     module = hub.Module(name="ernie_v2_eng_base")
->>>>>>> 3cc3ac84
     inputs, outputs, program = module.context(
         trainable=True, max_seq_len=args.max_seq_len)
 
@@ -97,5 +91,4 @@
         ],
     ]
 
-    index = 0
     print(multi_label_cls_task.predict(data=data, return_result=True))