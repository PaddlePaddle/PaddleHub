export FLAGS_eager_delete_tensor_gb=0.0
export CUDA_VISIBLE_DEVICES=0

# User can select chnsenticorp, nlpcc_dbqa, lcqmc and so on for different task

DATASET="chnsenticorp"
CKPT_DIR="./ckpt_${DATASET}"

# Support ChnSentiCorp	NLPCC_DBQA	LCQMC	MRPC	QQP	SST-2
#         CoLA	QNLI	RTE	MNLI	XNLI
# for XNLI: Specify the language with an underscore like xnli_zh.
#       ar: Arabic      bg: Bulgarian      de: German
#       el: Greek       en: English        es: Spanish
#       fr: French      hi: Hindi          ru: Russian
#       sw: Swahili     th: Thai           tr: Turkish
#       ur: Urdu        vi: Vietnamese     zh: Chinese (Simplified)

<<<<<<< HEAD
python -u predict.py --checkpoint_dir $CKPT_DIR --max_seq_len 128 --use_gpu False --dataset=${DATASET}
=======
python -u predict.py --checkpoint_dir $CKPT_DIR --max_seq_len 128 --use_gpu False --dataset=${DATASET} ----use_taskid False
>>>>>>> fa68672a
<|MERGE_RESOLUTION|>--- conflicted
+++ resolved
@@ -15,8 +15,4 @@
 #       sw: Swahili     th: Thai           tr: Turkish
 #       ur: Urdu        vi: Vietnamese     zh: Chinese (Simplified)
 
-<<<<<<< HEAD
-python -u predict.py --checkpoint_dir $CKPT_DIR --max_seq_len 128 --use_gpu False --dataset=${DATASET}
-=======
-python -u predict.py --checkpoint_dir $CKPT_DIR --max_seq_len 128 --use_gpu False --dataset=${DATASET} ----use_taskid False
->>>>>>> fa68672a
+python -u predict.py --checkpoint_dir $CKPT_DIR --max_seq_len 128 --use_gpu False --dataset=${DATASET} ----use_taskid False