--- conflicted
+++ resolved
@@ -6,18 +6,10 @@
 
 if __name__ == '__main__':
 
-<<<<<<< HEAD
-    model = hub.Module(name='user_guided_colorization', classification=True, prob=0.125)
-    transform = T.Compose(
-        [T.Resize((256, 256), interpolation='NEAREST'),
-         T.RandomPaddingCrop(crop_size=176),
-         T.RGB2LAB()])
-=======
     model = hub.Module(name='user_guided_colorization', classification=True, prob= 0.125)
     transform = T.Compose([T.Resize((256, 256), interpolation='NEAREST'),
                            T.RandomPaddingCrop(crop_size=176),
                            T.RGB2LAB()])
->>>>>>> a0d3efa2
 
     color_set = Canvas(transform=transform, mode='train')
     optimizer = paddle.optimizer.Adam(learning_rate=0.0001, parameters=model.parameters())
