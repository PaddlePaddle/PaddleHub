<<<<<<< HEAD
=======
import paddle
import paddlehub as hub

if __name__ == '__main__':

    model = hub.Module(name='mobilenet_v2_imagenet', class_dim=5)
    state_dict = paddle.load('img_classification_ckpt')
    model.set_dict(state_dict)
    result = model.predict('flower.jpg')
>>>>>>> 0bdbbd73
<|MERGE_RESOLUTION|>--- conflicted
+++ resolved
@@ -1,5 +1,3 @@
-<<<<<<< HEAD
-=======
 import paddle
 import paddlehub as hub
 
@@ -8,5 +6,4 @@
     model = hub.Module(name='mobilenet_v2_imagenet', class_dim=5)
     state_dict = paddle.load('img_classification_ckpt')
     model.set_dict(state_dict)
-    result = model.predict('flower.jpg')
->>>>>>> 0bdbbd73
+    result = model.predict('flower.jpg')