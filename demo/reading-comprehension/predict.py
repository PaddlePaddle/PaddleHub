#coding:utf-8
#   Copyright (c) 2019 PaddlePaddle Authors. All Rights Reserved.
#
# Licensed under the Apache License, Version 2.0 (the "License");
# you may not use this file except in compliance with the License.
# You may obtain a copy of the License at
#
#     http://www.apache.org/licenses/LICENSE-2.0
#
# Unless required by applicable law or agreed to in writing, software
# distributed under the License is distributed on an "AS IS" BASIS,
# WITHOUT WARRANTIES OR CONDITIONS OF ANY KIND, either express or implied.
# See the License for the specific language governing permissions and
# limitations under the License.
"""Finetuning on classification task """

from __future__ import absolute_import
from __future__ import division
from __future__ import print_function

import argparse
import ast
import paddlehub as hub

hub.common.logger.logger.setLevel("INFO")

# yapf: disable
parser = argparse.ArgumentParser(__doc__)
parser.add_argument("--num_epoch", type=int, default=1, help="Number of epoches for fine-tuning.")
parser.add_argument("--use_gpu", type=ast.literal_eval, default=True, help="Whether use GPU for finetuning, input should be True or False")
parser.add_argument("--checkpoint_dir", type=str, default=None, help="Directory to model checkpoint.")
parser.add_argument("--max_seq_len", type=int, default=384, help="Number of words of the longest seqence.")
parser.add_argument("--batch_size", type=int, default=8, help="Total examples' number in batch for training.")
args = parser.parse_args()
# yapf: enable.

if __name__ == '__main__':
    # Load Paddlehub BERT pretrained model
    module = hub.Module(name="bert_uncased_L-12_H-768_A-12")
    inputs, outputs, program = module.context(
        trainable=True, max_seq_len=args.max_seq_len)

    # Download dataset and use ReadingComprehensionReader to read dataset
    # If you wanna load SQuAD 2.0 dataset, just set version_2_with_negative as True
    dataset = hub.dataset.SQUAD(version_2_with_negative=False)
    # dataset = hub.dataset.SQUAD(version_2_with_negative=True)

    reader = hub.reader.ReadingComprehensionReader(
        dataset=dataset,
        vocab_path=module.get_vocab_path(),
        max_seq_len=args.max_seq_len,
        doc_stride=128,
        max_query_length=64)

    # Use "sequence_output" for token-level output.
    seq_output = outputs["sequence_output"]

    # Setup feed list for data feeder
    feed_list = [
        inputs["input_ids"].name,
        inputs["position_ids"].name,
        inputs["segment_ids"].name,
        inputs["input_mask"].name,
    ]

    # Setup runing config for PaddleHub Finetune API
    config = hub.RunConfig(
        use_data_parallel=False,
        use_cuda=args.use_gpu,
        batch_size=args.batch_size,
        checkpoint_dir=args.checkpoint_dir,
        strategy=hub.AdamWeightDecayStrategy())

    # Define a reading comprehension finetune task by PaddleHub's API
    reading_comprehension_task = hub.ReadingComprehensionTask(
        data_reader=reader,
        feature=seq_output,
        feed_list=feed_list,
        config=config)

    # Data to be predicted
<<<<<<< HEAD
    data = dataset.dev_examples[97:98]
    print(reading_comprehension_task.predict(data=data, return_result=True))
=======
    data = dataset.dev_examples[:10]
    reading_comprehension_task.predict(data=data)
>>>>>>> 3cc3ac84
<|MERGE_RESOLUTION|>--- conflicted
+++ resolved
@@ -21,7 +21,6 @@
 import argparse
 import ast
 import paddlehub as hub
-
 hub.common.logger.logger.setLevel("INFO")
 
 # yapf: disable
@@ -79,10 +78,5 @@
         config=config)
 
     # Data to be predicted
-<<<<<<< HEAD
-    data = dataset.dev_examples[97:98]
-    print(reading_comprehension_task.predict(data=data, return_result=True))
-=======
     data = dataset.dev_examples[:10]
-    reading_comprehension_task.predict(data=data)
->>>>>>> 3cc3ac84
+    print(reading_comprehension_task.predict(data=data, return_result=True))