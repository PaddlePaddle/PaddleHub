--- conflicted
+++ resolved
@@ -11,21 +11,12 @@
 $ hub run ssd_mobilenet_v1_pascal --input_file test.txt
 ```
 
-<<<<<<< HEAD
-test.txt 存放待检测图片的存放路径
-
-## 通过python API预测
-
-`ssd_demo.py`给出了使用python API调用SSD预测的示例代码
-通过以下命令试验下效果
-=======
 test.txt 存放待检测图片的存放路径。
 
 ## 通过python API预测
 
 `ssd_demo.py`给出了使用python API调用SSD预测的示例代码。
 通过以下命令试验下效果：
->>>>>>> 4d885b41
 
 ```shell
 python ssd_demo.py
