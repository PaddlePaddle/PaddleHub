pre-commit
protobuf >= 3.1.0
yapf == 0.26.0
pyyaml
numpy
#[py2]numpy == 1.16.0
Pillow
six >= 1.10.0
chardet == 3.0.4
requests
pandas
#[py2]pandas == 0.24.0
flake8
<<<<<<< HEAD
tb-paddle
=======
cma == 2.7.0
>>>>>>> 2bf19617
<|MERGE_RESOLUTION|>--- conflicted
+++ resolved
@@ -11,8 +11,5 @@
 pandas
 #[py2]pandas == 0.24.0
 flake8
-<<<<<<< HEAD
 tb-paddle
-=======
-cma == 2.7.0
->>>>>>> 2bf19617
+cma == 2.7.0