<<<<<<< HEAD
gitpython
packaging
=======
pre-commit
protobuf >= 3.6.0
yapf == 0.26.0
six >= 1.10.0
flask >= 1.1.0
flake8
visualdl
cma >= 2.7.0
sentencepiece
colorlog
tqdm
nltk

# pandas no longer support python2 in version 0.25 and above
pandas ; python_version >= "3"

# gunicorn not support windows
gunicorn >= 19.10.0; sys_platform != "win32"
>>>>>>> 0bdbbd73
<|MERGE_RESOLUTION|>--- conflicted
+++ resolved
@@ -1,7 +1,3 @@
-<<<<<<< HEAD
-gitpython
-packaging
-=======
 pre-commit
 protobuf >= 3.6.0
 yapf == 0.26.0
@@ -19,5 +15,4 @@
 pandas ; python_version >= "3"
 
 # gunicorn not support windows
-gunicorn >= 19.10.0; sys_platform != "win32"
->>>>>>> 0bdbbd73
+gunicorn >= 19.10.0; sys_platform != "win32"