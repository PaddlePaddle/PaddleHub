--- conflicted
+++ resolved
@@ -11,9 +11,6 @@
 pandas
 #[py2]pandas == 0.24.0
 flake8
-<<<<<<< HEAD
-=======
 tb-paddle
 tb-nightly
->>>>>>> 33c08f20
 cma == 2.7.0