--- conflicted
+++ resolved
@@ -9,10 +9,6 @@
 chardet == 3.0.4
 requests
 pandas
-<<<<<<< HEAD
 #[py2]pandas == 0.24.0
 flake8
-=======
-flake8
-tb-paddle
->>>>>>> 2015fdc5
+tb-paddle