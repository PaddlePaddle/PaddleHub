--- conflicted
+++ resolved
@@ -44,10 +44,6 @@
   "modules_info": {
     "yolov3_darknet53_coco2017": {
       "init_args": {
-<<<<<<< HEAD
-=======
-        "directory": "./my_yolov3",
->>>>>>> b547f728
         "version": "1.0.0"
       },
       "predict_args": {
@@ -57,8 +53,7 @@
     },
     "lac": {
       "init_args": {
-        "version": "2.1.0",
-        "user_dict": "./dict.txt"
+        "version": "1.1.0"
       },
       "predict_args": {
         "batch_size": 1,
@@ -263,11 +258,7 @@
 以lac(2.1.0)为例，使用上述方法进行请求将提示：
 ```python
 {
-<<<<<<< HEAD
     "Warnning": "This usage is out of date, please use 'application/json' as content-type to post to /predict/lac. See 'https://github.com/PaddlePaddle/PaddleHub/blob/release/v1.6/docs/tutorial/serving.md' for more details."
-=======
-    "Warnning": "This usage is out of date, please use 'application/json' as content-type to post to /predict/lac. See 'https://github.com/PaddlePaddle/PaddleHub/blob/release/v1.5/docs/tutorial/serving.md' for more details."
->>>>>>> b547f728
 }
 ```
 对于lac(2.1.0)，请求的方式如下：
@@ -315,11 +306,7 @@
     ]
 }
 ```
-<<<<<<< HEAD
 此Demo的具体信息和代码请参见[LAC Serving_2.1.0](../../demo/serving/module_serving/lexical_analysis_lac/lac_2.1.0_serving_demo.py)。
-=======
-此Demo的具体信息和代码请参见[LAC Serving_2.1.0](../../demo/serving/module_serving/lexical_analysis_lac)。
->>>>>>> b547f728
 
 ## Bert Service
 除了预训练模型一键服务部署功能之外，PaddleHub Serving还具有`Bert Service`功能，支持ernie_tiny、bert等模型快速部署，对外提供可靠的在线embedding服务，具体信息请参见[Bert Service](./bert_service.md)。