--- conflicted
+++ resolved
@@ -171,24 +171,15 @@
     return output_text
 
 
-<<<<<<< HEAD
-def write_predictions(all_examples, all_features, all_results, n_best_size,
-                      max_answer_length, do_lower_case, output_prediction_file,
-                      output_nbest_file, output_null_log_odds_file,
-                      version_2_with_negative, null_score_diff_threshold,
-                      is_english):
+def get_predictions(all_examples, all_features, all_results, n_best_size,
+                    max_answer_length, do_lower_case, version_2_with_negative,
+                    null_score_diff_threshold, is_english):
+
     _PrelimPrediction = collections.namedtuple("PrelimPrediction", [
         "feature_index", "start_index", "end_index", "start_logit", "end_logit"
     ])
-
     _NbestPrediction = collections.namedtuple(
         "NbestPrediction", ["text", "start_logit", "end_logit"])
-
-=======
-def get_predictions(all_examples, all_features, all_results, n_best_size,
-                    max_answer_length, do_lower_case, version_2_with_negative,
-                    null_score_diff_threshold, is_english):
->>>>>>> 59e3395b
     example_index_to_features = collections.defaultdict(list)
     for feature in all_features:
         example_index_to_features[feature.example_index].append(feature)
