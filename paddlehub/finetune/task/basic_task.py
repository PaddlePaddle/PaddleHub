# coding:utf-8
# Copyright (c) 2019  PaddlePaddle Authors. All Rights Reserved.
#
# Licensed under the Apache License, Version 2.0 (the "License"
# you may not use this file except in compliance with the License.
# You may obtain a copy of the License at
#
#     http://www.apache.org/licenses/LICENSE-2.0
#
# Unless required by applicable law or agreed to in writing, software
# distributed under the License is distributed on an "AS IS" BASIS,
# WITHOUT WARRANTIES OR CONDITIONS OF ANY KIND, either express or implied.
# See the License for the specific language governing permissions and
# limitations under the License.

from __future__ import absolute_import
from __future__ import division
from __future__ import print_function

import os
import contextlib
import time
import copy
import logging
import inspect
from functools import partial

import numpy as np
import paddle.fluid as fluid
from tb_paddle import SummaryWriter

import paddlehub as hub
from paddlehub.common.paddle_helper import dtype_map, clone_program
from paddlehub.common.utils import mkdir, to_list
from paddlehub.common.logger import logger
from paddlehub.finetune.checkpoint import load_checkpoint, save_checkpoint
from paddlehub.finetune.config import RunConfig


class RunState(object):
    def __init__(self, length):
        self.run_time_begin = time.time()
        self.run_step = 0
        self.run_examples = 0
        self.run_results = [0] * length
        self.run_time_used = 0
        self.run_speed = 0.0

    def __add__(self, other):
        self.run_step += other.run_step
        self.run_examples += other.run_examples
        for index in range(len(self.run_results)):
            self.run_results[index] += other.run_results[index]
        return self

    def update(self):
        self.run_time_used = time.time() - self.run_time_begin
        self.run_speed = self.run_step / self.run_time_used
        return self


class RunEnv(object):
    def __init__(self):
        self.current_epoch = 0
        self.current_step = 0
        self.main_program = None
        self.start_program = None
        self.main_program_compiled = None
        self.py_reader = None
        self.reader = None
        self.loss = None
        self.labels = None
        self.metrics = None
        self.is_inititalized = False
        self.UNG = copy.deepcopy(fluid.unique_name.generator)

    def __setattr__(self, key, value):
        self.__dict__[key] = value

    def __getattr__(self, key):
        return self.__dict__[key]


class TaskHooks():
    def __init__(self):
        self._registered_hooks = {
            "build_env_start": {},
            "build_env_end": {},
            "finetune_start": {},
            "finetune_end": {},
            "predict_start": {},
            "predict_end": {},
            "eval_start": {},
            "eval_end": {},
            "log_interval": {},
            "save_ckpt_interval": {},
            "eval_interval": {},
            "run_step": {},
        }
        self._hook_params_num = {
            "build_env_start": 1,
            "build_env_end": 1,
            "finetune_start": 1,
            "finetune_end": 2,
            "predict_start": 1,
            "predict_end": 2,
            "eval_start": 1,
            "eval_end": 2,
            "log_interval": 2,
            "save_ckpt_interval": 1,
            "eval_interval": 1,
            "run_step": 2,
        }

    def add(self, hook_type, name=None, func=None):
        if not func or not callable(func):
            raise TypeError(
                "The hook function is empty or it is not a function")
        if name and not isinstance(name, str):
            raise TypeError("The hook name must be a string")
        if not name:
            name = "hook_%s" % id(func)

        # check validity
        if hook_type not in self._registered_hooks:
            raise ValueError("hook_type: %s does not exist" % (hook_type))
        if name in self._registered_hooks[hook_type]:
            raise ValueError(
                "name: %s has existed in hook_type:%s, use modify method to modify it"
                % (name, hook_type))
        else:
            args_num = len(inspect.getfullargspec(func).args)
            if args_num != self._hook_params_num[hook_type]:
                raise ValueError(
                    "The number of parameters to the hook hook_type:%s should be %i"
                    % (hook_type, self._hook_params_num[hook_type]))
            self._registered_hooks[hook_type][name] = func

    def delete(self, hook_type, name):
        if self.exist(hook_type, name):
            del self._registered_hooks[hook_type][name]
        else:
            raise ValueError(
                "No hook_type: %s exists or name: %s does not exist in hook_type: %s"
                % (hook_type, name, hook_type))

    def modify(self, hook_type, name, func):
        if not (isinstance(name, str) and callable(func)):
            raise TypeError(
                "The hook name must be a string, and the hook function must be a function"
            )
        if self.exist(hook_type, name):
            self._registered_hooks[hook_type][name] = func
        else:
            raise ValueError(
                "No hook_type: %s exists or name: %s does not exist in hook_type: %s"
                % (hook_type, name, hook_type))

    def exist(self, hook_type, name):
        if hook_type not in self._registered_hooks \
                or name not in self._registered_hooks[hook_type]:
            return False
        else:
            return True

    def info(self, only_customized=True):
        # formatted output the source code
        ret = ""
        for hook_type, hooks in self._registered_hooks.items():
            already_print_type = False
            for name, func in hooks.items():
                if name == "default" and only_customized:
                    continue
                if not already_print_type:
                    ret += "hook_type: %s{\n" % hook_type
                    already_print_type = True
                source = inspect.getsource(func)
                ret += " name: %s{\n" % name
                for line in source.split("\n"):
                    ret += "  %s\n" % line
                ret += " }\n"
            if already_print_type:
                ret += "}\n"
        if not ret:
            ret = "Not any hooks when only_customized=%s" % only_customized
        return ret

    def __getitem__(self, hook_type):
        return self._registered_hooks[hook_type]

    def __repr__(self):
        return self.info(only_customized=False)


class BasicTask(object):
    def __init__(self,
                 feed_list,
                 data_reader,
                 main_program=None,
                 startup_program=None,
                 config=None,
                 metrics_choices="default"):

        # base item
        self._base_data_reader = data_reader
        self._base_feed_list = feed_list

        # metrics item
        self.best_score = -999
        if metrics_choices == "default":
            metrics_choices = ["acc"]
        elif metrics_choices == None:
            metrics_choices = []
        if isinstance(metrics_choices, list):
            self.metrics_choices = metrics_choices
        else:
            self.metrics_choices = [metrics_choices]

        if main_program is None:
            self._base_main_program = clone_program(
                fluid.default_main_program(), for_test=False)

        else:
            self._base_main_program = clone_program(
                main_program, for_test=False)
        if startup_program is None:
            self._base_startup_program = clone_program(
                fluid.default_startup_program(), for_test=False)
        else:
            self._base_startup_program = clone_program(
                startup_program, for_test=False)
        self.is_checkpoint_loaded = False
        self._base_compiled_program = None

        # run config
        self.config = config if config else RunConfig()
        self.place = self.places[0]
        self.device_count = len(self.places)

        if self.config.use_data_parallel:
            if not self.config.use_pyreader and self.config.batch_size < self.device_count:
                logger.warning(
                    "Batch size({}) is less than the count of devices({}), which is not allowed in current Paddle versions"
                    .format(self.config.batch_size, self.device_count))
                logger.warning("Batch size automatically adjusted to {}".format(
                    self.device_count))
                self.config._batch_size = self.device_count

        self.exe = fluid.Executor(place=self.place)
        self.build_strategy = fluid.BuildStrategy()

        # log item
        if not os.path.exists(self.config.checkpoint_dir):
            mkdir(self.config.checkpoint_dir)
        tb_log_dir = os.path.join(self.config.checkpoint_dir, "visualization")
        self.tb_writer = SummaryWriter(tb_log_dir)

        # run environment
        self._phases = []
        self._envs = {}
        self._predict_data = None

        # event hooks
        self._hooks = TaskHooks()
        for hook_type, event_hooks in self._hooks._registered_hooks.items():
            self._hooks.add(hook_type, "default",
                            eval("self._default_%s_event" % hook_type))
            setattr(BasicTask, "_%s_event" % hook_type,
                    self.create_event_function(hook_type))

        # accelerate predict
        self.is_best_model_loaded = False

        # set default phase
        self.enter_phase("train")

    @contextlib.contextmanager
    def phase_guard(self, phase):
        self.enter_phase(phase)
        yield
        self.exit_phase()

    def enter_phase(self, phase):
        if phase not in ["train", "val", "dev", "test", "predict", "inference"]:
            raise RuntimeError()
        if phase in ["val", "dev"]:
            phase = "dev"
        elif phase in ["predict", "inference"]:
            phase = "predict"
        self._phases.append(phase)

    def exit_phase(self):
        self._phases = self._phases[:-1]

    def init_if_necessary(self):
        if not self.is_checkpoint_loaded:
            if not self.load_checkpoint():
                self.exe.run(self._base_startup_program)
            self.is_checkpoint_loaded = True
            self.is_best_model_loaded = False

    def init_if_load_best_model(self):
        if not self.is_best_model_loaded:
            best_model_path = os.path.join(self.config.checkpoint_dir,
                                           "best_model")
            logger.info("Load the best model from %s" % best_model_path)
            if os.path.exists(best_model_path):
                self.load_parameters(best_model_path)
                self.is_checkpoint_loaded = False
                self.is_best_model_loaded = True
            else:
                self.init_if_necessary()
        else:
            logger.info("The best model has been loaded")

    def _build_env(self):
        if self.env.is_inititalized:
            return

        self._build_env_start_event()
        self.env.is_inititalized = True
        self.env.main_program = clone_program(
            self._base_main_program, for_test=False)

        self.env.startup_program = fluid.Program()
        with fluid.program_guard(self.env.main_program,
                                 self._base_startup_program):
            with fluid.unique_name.guard(self.env.UNG):
                self.env.outputs = self._build_net()
                if self.is_train_phase or self.is_test_phase:
                    self.env.labels = self._add_label()
                    self.env.loss = self._add_loss()
                    self.env.metrics = self._add_metrics()

        if self.is_predict_phase or self.is_test_phase:
            self.env.main_program = clone_program(
                self.env.main_program, for_test=True)
            hub.common.paddle_helper.set_op_attr(
                self.env.main_program, is_test=True)

        if self.config.use_pyreader:
            t_program = fluid.Program()
            with fluid.program_guard(t_program, self.env.startup_program):
                self.env.py_reader = fluid.layers.py_reader(
                    capacity=64,
                    shapes=[var.shape for var in self.feed_var_list],
                    dtypes=[dtype_map[var.dtype] for var in self.feed_var_list],
                    lod_levels=[var.lod_level for var in self.feed_var_list],
                    use_double_buffer=False)

                feed_var_list = self.feed_var_list
                py_vars = fluid.layers.read_file(self.env.py_reader)
                py_vars = to_list(py_vars)
                input_dict = {
                    feed_var_list[index].name: py_var
                    for index, py_var in enumerate(py_vars)
                }

                hub.connect_program(
                    pre_program=t_program,
                    next_program=self.env.main_program,
                    input_dict=input_dict,
                    need_log=False)

            self.env.main_program = t_program
            if not self.is_predict_phase:
                self.env.loss = self.env.main_program.global_block().vars[
                    self.env.loss.name]
                metrics_name = [var.name for var in self.env.metrics]
                self.env.metrics = [
                    self.env.main_program.global_block().vars[name]
                    for name in metrics_name
                ]

            outputs_name = [var.name for var in self.env.outputs]
            self.env.outputs = [
                self.env.main_program.global_block().vars[name]
                for name in outputs_name
            ]

        if self.config.enable_memory_optim:
            for var_name in self.fetch_list:
                var = self.env.main_program.global_block().vars[var_name]
                var.persistable = True

<<<<<<< HEAD
=======
        # to avoid to print logger two times in result of the logger usage of paddle-fluid 1.6
        for handler in logging.root.handlers[:]:
            logging.root.removeHandler(handler)

>>>>>>> e9c0af05
        if self.is_train_phase:
            with fluid.program_guard(self.env.main_program,
                                     self._base_startup_program):
                with fluid.unique_name.guard(self.env.UNG):
                    self.scheduled_lr, self.max_train_steps = self.config.strategy.execute(
                        self.loss, self._base_data_reader, self.config,
                        self.device_count)

        if self.is_train_phase:
            loss_name = self.env.loss.name
        else:
            loss_name = None

        share_vars_from = self._base_compiled_program

        if not self.config.use_data_parallel:
            self.env.main_program_compiled = None
        else:
            self.env.main_program_compiled = fluid.CompiledProgram(
                self.env.main_program).with_data_parallel(
                    loss_name=loss_name,
                    share_vars_from=share_vars_from,
                    build_strategy=self.build_strategy)

        self.exe.run(self.env.startup_program)
        self._build_env_end_event()

    @property
    def places(self):
        if self.config.use_cuda:
            _places = fluid.framework.cuda_places()
        else:
            _places = fluid.framework.cpu_places()

        if not self.config.use_data_parallel:
            return [_places[0]]
        return _places

    @property
    def return_numpy(self):
        return True

    @property
    def is_train_phase(self):
        return self.phase in ["train"]

    @property
    def is_test_phase(self):
        return self.phase in ["val", "dev", "test"]

    @property
    def is_predict_phase(self):
        return self.phase in ["predict", "inference"]

    @property
    def phase(self):
        return self._phases[-1]

    @property
    def env(self):
        phase = self.phase
        if phase in ["val", "dev", "test"]:
            phase = "dev"
        if not phase in self._envs:
            self._envs[phase] = RunEnv()
        return self._envs[phase]

    @property
    def py_reader(self):
        if not self.env.is_inititalized:
            self._build_env()
        return self.env.py_reader

    @property
    def current_step(self):
        if not self.env.is_inititalized:
            self._build_env()
        return self.env.current_step

    @property
    def current_epoch(self):
        if not self.env.is_inititalized:
            self._build_env()
        return self.env.current_epoch

    @property
    def main_program(self):
        if not self.env.is_inititalized:
            self._build_env()
        return self.env.main_program

    @property
    def startup_program(self):
        if not self.env.is_inititalized:
            self._build_env()
        return self.env.startup_program

    @property
    def main_program_compiled(self):
        if not self.env.is_inititalized:
            self._build_env()
        return self.env.main_program_compiled

    @property
    def main_program_to_be_run(self):
        if self.config.use_data_parallel:
            if self._base_compiled_program is None:
                self._base_compiled_program = self.env.main_program_compiled
            return self.main_program_compiled
        return self.main_program

    @property
    def reader(self):
        if self.is_predict_phase:
            data = self._predict_data
        else:
            data = None
        self.env.reader = self._base_data_reader.data_generator(
            batch_size=self.config.batch_size, phase=self.phase, data=data)
        return self.env.reader

    @property
    def loss(self):
        if self.is_predict_phase:
            raise RuntimeError()

        if not self.env.is_inititalized:
            self._build_env()
        return self.env.loss

    @property
    def labels(self):
        if self.is_predict_phase:
            raise RuntimeError()

        if not self.env.is_inititalized:
            self._build_env()
        return self.env.labels

    @property
    def outputs(self):
        if not self.env.is_inititalized:
            self._build_env()
        return self.env.outputs

    @property
    def metrics(self):
        if self.is_predict_phase:
            raise RuntimeError()

        if not self.env.is_inititalized:
            self._build_env()
        return self.env.metrics

    @property
    def unique_name_generator(self):
        return self.env.UNG

    @property
    def feed_list(self):
        feed_list = [varname for varname in self._base_feed_list]
        if self.is_train_phase or self.is_test_phase:
            feed_list += [label.name for label in self.labels]
        return feed_list

    @property
    def feed_var_list(self):
        vars = self.main_program.global_block().vars
        return [vars[varname] for varname in self.feed_list]

    @property
    def fetch_list(self):
        if self.is_train_phase or self.is_test_phase:
            return [metric.name for metric in self.metrics] + [self.loss.name]
        return [output.name for output in self.outputs]

    def create_event_function(self, hook_type):
        def hook_function(self, *args):
            for name, func in self._hooks[hook_type].items():
                if inspect.ismethod(func):
                    func(*args)
                else:
                    partial(func, self)(*args)

        return hook_function

    @property
    def hooks(self):
        return self._hooks

    def hooks_info(self, only_customized=True):
        return self._hooks.info(only_customized)

    def add_hook(self, hook_type, name=None, func=None):
        self._hooks.add(hook_type, name=name, func=func)

    def delete_hook(self, hook_type, name):
        self._hooks.delete(hook_type, name)

    def modify_hook(self, hook_type, name, func):
        self._hooks.modify(hook_type, name, func)

    def _default_build_env_start_event(self):
        pass

    def _default_build_env_end_event(self):
        if not self.is_predict_phase:
            self.env.score_scalar = {}

<<<<<<< HEAD
    def _default_finetune_start_event(self):
        logger.info("PaddleHub finetune start")
=======
    def _finetune_start_event(self):
        logger.train("PaddleHub finetune start")
>>>>>>> e9c0af05

    def _default_finetune_end_event(self, run_states):
        logger.info("PaddleHub finetune finished.")

    def _default_predict_start_event(self):
        logger.info("PaddleHub predict start")

    def _default_predict_end_event(self, run_states):
        logger.info("PaddleHub predict finished.")

<<<<<<< HEAD
    def _default_eval_start_event(self):
        logger.info("Evaluation on {} dataset start".format(self.phase))
=======
    def _eval_start_event(self):
        logger.eval("Evaluation on {} dataset start".format(self.phase))
>>>>>>> e9c0af05

    def _default_eval_end_event(self, run_states):
        eval_scores, eval_loss, run_speed = self._calculate_metrics(run_states)
        if 'train' in self._envs:
            self.tb_writer.add_scalar(
                tag="Loss_{}".format(self.phase),
                scalar_value=eval_loss,
                global_step=self._envs['train'].current_step)

        log_scores = ""
        for metric in eval_scores:
            if 'train' in self._envs:
                self.tb_writer.add_scalar(
                    tag="{}_{}".format(metric, self.phase),
                    scalar_value=eval_scores[metric],
                    global_step=self._envs['train'].current_step)
            log_scores += "%s=%.5f " % (metric, eval_scores[metric])
        logger.eval(
            "[%s dataset evaluation result] loss=%.5f %s[step/sec: %.2f]" %
            (self.phase, eval_loss, log_scores, run_speed))

        eval_scores_items = eval_scores.items()
        if len(eval_scores_items):
            # The first metric will be chose to eval
            main_metric, main_value = list(eval_scores_items)[0]
        else:
            logger.warning(
                "None of metrics has been implemented, loss will be used to evaluate."
            )
            # The larger, the better
            main_metric, main_value = "negative loss", -eval_loss
        if self.phase in ["dev", "val"] and main_value > self.best_score:
            self.best_score = main_value
            model_saved_dir = os.path.join(self.config.checkpoint_dir,
                                           "best_model")
            logger.eval("best model saved to %s [best %s=%.5f]" %
                        (model_saved_dir, main_metric, main_value))

            save_result = fluid.io.save_persistables(
                executor=self.exe,
                dirname=model_saved_dir,
                main_program=self.main_program)

    def _default_log_interval_event(self, run_states):
        scores, avg_loss, run_speed = self._calculate_metrics(run_states)
        self.tb_writer.add_scalar(
            tag="Loss_{}".format(self.phase),
            scalar_value=avg_loss,
            global_step=self._envs['train'].current_step)
        log_scores = ""
        for metric in scores:
            self.tb_writer.add_scalar(
                tag="{}_{}".format(metric, self.phase),
                scalar_value=scores[metric],
                global_step=self._envs['train'].current_step)
            log_scores += "%s=%.5f " % (metric, scores[metric])
        logger.train("step %d / %d: loss=%.5f %s[step/sec: %.2f]" %
                     (self.current_step, self.max_train_steps, avg_loss,
                      log_scores, run_speed))

    def _default_save_ckpt_interval_event(self):
        self.save_checkpoint()

    def _default_eval_interval_event(self):
        self.eval(phase="dev")

    def _default_run_step_event(self, run_state):
        pass

    def _build_net(self):
        raise NotImplementedError

    def _add_loss(self):
        raise NotImplementedError

    def _add_label(self):
        raise NotImplementedError

    def _add_metrics(self):
        # Some metrics like acc, auc can be calculated by fluid.layers
        # The others can be calculated in _calculate_metrics function
        raise NotImplementedError

    def _calculate_metrics(self, run_states):
        # NOTE: if you want to customize the metrics
        # you should make sure that the first parameter returned is a dict
        # The first key will be used as main metrics to update the best model
        raise NotImplementedError

    # NOTE: current saved checkpoint machanism is not completed,
    # it can't restore dataset training status
    def save_checkpoint(self):
        save_checkpoint(
            checkpoint_dir=self.config.checkpoint_dir,
            current_epoch=self.current_epoch,
            global_step=self.current_step,
            best_score=self.best_score,
            exe=self.exe,
            main_program=self.main_program)

    def load_checkpoint(self):
        is_load_successful, self.env.current_epoch, self.env.current_step, self.best_score = load_checkpoint(
            self.config.checkpoint_dir,
            self.exe,
            main_program=self.main_program)

        return is_load_successful

    def load_parameters(self, dirname):
        def if_exist(var):
            path = os.path.join(dirname, var.name)
            return os.path.exists(path)

        fluid.io.load_vars(
            self.exe, dirname, self.main_program, predicate=if_exist)

    def save_parameters(self, dirname):
        fluid.io.save_params(
            self.exe, dirname=dirname, main_program=self.main_program)

    def finetune_and_eval(self):
        return self.finetune(do_eval=True)

    def finetune(self, do_eval=False):

        # Start to finetune
        with self.phase_guard(phase="train"):
            self.init_if_necessary()
            self._finetune_start_event()
            run_states = []
            if self.current_epoch <= self.config.num_epoch:
                while self.current_epoch <= self.config.num_epoch:
                    self.config.strategy.step()
                    run_states = self._run(do_eval=do_eval)
                    self.env.current_epoch += 1

                # Final evaluation
                if self._base_data_reader.get_dev_examples() != []:
                    self.eval(phase="dev")
                if self._base_data_reader.get_test_examples() != []:
                    self.eval(phase="test", load_best_model=True)
                # Save checkpoint after finetune
                self.save_checkpoint()

            self._finetune_end_event(run_states)
            return run_states

    def eval(self, phase="dev", load_best_model=False):
        # Warning: DO NOT use eval(load_best_model=True) in finetune_and_eval
        # It will cause trainer unable to continue training from checkpoint after eval
        # More important, The model should evaluate current performance during training.
        with self.phase_guard(phase=phase):
            if load_best_model:
                self.init_if_load_best_model()
            else:
                self.init_if_necessary()
            self._eval_start_event()
            run_states = self._run()
            self._eval_end_event(run_states)
            return run_states

    def predict(self, data, load_best_model=True):
        with self.phase_guard(phase="predict"):
            if load_best_model:
                self.init_if_load_best_model()
            else:
                self.init_if_necessary()
            self._predict_data = data
            self._predict_start_event()
            run_states = self._run()
            self._predict_end_event(run_states)
            self._predict_data = None
        return run_states

    def _run(self, do_eval=False):
        with fluid.program_guard(self.main_program, self.startup_program):
            if self.config.use_pyreader:
                return self._run_with_py_reader(do_eval=do_eval)
            return self._run_with_data_feeder(do_eval=do_eval)

    def _run_with_data_feeder(self, do_eval=False):

        data_feeder = fluid.DataFeeder(
            feed_list=self.feed_list, place=self.place)

        global_run_states = []
        period_run_states = []

        for run_step, batch in enumerate(self.reader(), start=1):
            if self.config.use_data_parallel and len(batch) < self.device_count:
                continue
            step_run_state = RunState(len(self.fetch_list))
            step_run_state.run_step = 1
            num_batch_examples = len(batch)

            if self.return_numpy:
                fetch_result = self.exe.run(
                    self.main_program_to_be_run,
                    feed=data_feeder.feed(batch),
                    fetch_list=self.fetch_list)
            else:
                fetch_result = self.exe.run(
                    self.main_program_to_be_run,
                    feed=data_feeder.feed(batch),
                    fetch_list=self.fetch_list,
                    return_numpy=False)
                fetch_result = [np.array(x) for x in fetch_result]

            for index, result in enumerate(fetch_result):
                step_run_state.run_results[index] = result
            step_run_state.run_examples += num_batch_examples
            step_run_state.update()
            period_run_states += [step_run_state]
            self.env.current_step += 1
            if self.is_train_phase:
                if self.current_step % self.config.log_interval == 0:
                    self._log_interval_event(period_run_states)
                    global_run_states += period_run_states
                    period_run_states = []

                if self.config.save_ckpt_interval and self.current_step % self.config.save_ckpt_interval == 0:
                    self._save_ckpt_interval_event()

                if do_eval and self.current_step % self.config.eval_interval == 0:
                    self._eval_interval_event()

            self._run_step_event(step_run_state)

        global_run_states += period_run_states
        return global_run_states

    def _run_with_py_reader(self, do_eval=False):
        flag = False
        use_data_parallel_backup = self.config.use_data_parallel
        while True:
            global_run_states = []
            period_run_states = []
            self.py_reader.decorate_paddle_reader(self.reader)
            self.py_reader.start()
            try:
                while True:
                    num_batch_examples = self.config.batch_size * self.device_count
                    step_run_state = RunState(len(self.fetch_list))
                    step_run_state.run_step = 1

                    if self.return_numpy:
                        fetch_result = self.exe.run(
                            self.main_program_to_be_run,
                            fetch_list=self.fetch_list)
                    else:
                        fetch_result = self.exe.run(
                            self.main_program_to_be_run,
                            fetch_list=self.fetch_list,
                            return_numpy=False)
                        fetch_result = [np.array(x) for x in fetch_result]

                    for index, result in enumerate(fetch_result):
                        step_run_state.run_results[index] = result
                    step_run_state.run_examples += num_batch_examples
                    step_run_state.update()
                    period_run_states += [step_run_state]
                    self.env.current_step += 1
                    if self.is_train_phase:
                        if self.current_step % self.config.log_interval == 0:
                            self._log_interval_event(period_run_states)
                            global_run_states += period_run_states
                            period_run_states = []

                        if self.config.save_ckpt_interval and self.current_step % self.config.save_ckpt_interval == 0:
                            self._save_ckpt_interval_event()

                        if do_eval and self.current_step % self.config.eval_interval == 0:
                            self._eval_interval_event()

                    self._run_step_event(step_run_state)
            except fluid.core.EOFException:
                global_run_states += period_run_states
                self.py_reader.reset()
                '''
                When opening use_data_parallel and use_pyreader, if the amount of data is too small,
                the reader will have thrown EOF Exception when not fetching to the running result.
                In this case, temporarily close the use_data_parallel to get the result.
                '''
                if flag:
                    self.config._use_data_parallel = use_data_parallel_backup
                elif len(global_run_states) == 0:
                    flag = True
                    self.config._use_data_parallel = False
                    continue
                break

        return global_run_states

    def __repr__(self):
        return "Task: %s with metrics_choices: %s， reader: %s, %s" % (
            self.__class__.__name__, self.metrics_choices,
            self._base_data_reader.__class__.__name__, self.config)<|MERGE_RESOLUTION|>--- conflicted
+++ resolved
@@ -383,13 +383,6 @@
                 var = self.env.main_program.global_block().vars[var_name]
                 var.persistable = True
 
-<<<<<<< HEAD
-=======
-        # to avoid to print logger two times in result of the logger usage of paddle-fluid 1.6
-        for handler in logging.root.handlers[:]:
-            logging.root.removeHandler(handler)
-
->>>>>>> e9c0af05
         if self.is_train_phase:
             with fluid.program_guard(self.env.main_program,
                                      self._base_startup_program):
@@ -599,13 +592,8 @@
         if not self.is_predict_phase:
             self.env.score_scalar = {}
 
-<<<<<<< HEAD
     def _default_finetune_start_event(self):
         logger.info("PaddleHub finetune start")
-=======
-    def _finetune_start_event(self):
-        logger.train("PaddleHub finetune start")
->>>>>>> e9c0af05
 
     def _default_finetune_end_event(self, run_states):
         logger.info("PaddleHub finetune finished.")
@@ -616,13 +604,8 @@
     def _default_predict_end_event(self, run_states):
         logger.info("PaddleHub predict finished.")
 
-<<<<<<< HEAD
     def _default_eval_start_event(self):
         logger.info("Evaluation on {} dataset start".format(self.phase))
-=======
-    def _eval_start_event(self):
-        logger.eval("Evaluation on {} dataset start".format(self.phase))
->>>>>>> e9c0af05
 
     def _default_eval_end_event(self, run_states):
         eval_scores, eval_loss, run_speed = self._calculate_metrics(run_states)
