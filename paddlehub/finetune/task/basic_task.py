# coding:utf-8
# Copyright (c) 2019  PaddlePaddle Authors. All Rights Reserved.
#
# Licensed under the Apache License, Version 2.0 (the "License"
# you may not use this file except in compliance with the License.
# You may obtain a copy of the License at
#
#     http://www.apache.org/licenses/LICENSE-2.0
#
# Unless required by applicable law or agreed to in writing, software
# distributed under the License is distributed on an "AS IS" BASIS,
# WITHOUT WARRANTIES OR CONDITIONS OF ANY KIND, either express or implied.
# See the License for the specific language governing permissions and
# limitations under the License.

from __future__ import absolute_import
from __future__ import division
from __future__ import print_function

import os
import contextlib
import time
import copy
import logging
import numpy as np
import paddle.fluid as fluid
from tb_paddle import SummaryWriter

import paddlehub as hub
from paddlehub.common.paddle_helper import dtype_map, clone_program
from paddlehub.common.utils import mkdir, to_list
from paddlehub.common.logger import logger
from paddlehub.finetune.checkpoint import load_checkpoint, save_checkpoint
from paddlehub.finetune.config import RunConfig


class RunState(object):
    def __init__(self, length):
        self.run_time_begin = time.time()
        self.run_step = 0
        self.run_examples = 0
        self.run_results = [0] * length
        self.run_time_used = 0
        self.run_speed = 0.0

    def __add__(self, other):
        self.run_step += other.run_step
        self.run_examples += other.run_examples
        for index in range(len(self.run_results)):
            self.run_results[index] += other.run_results[index]
        return self

    def update(self):
        self.run_time_used = time.time() - self.run_time_begin
        self.run_speed = self.run_step / self.run_time_used
        return self


class RunEnv(object):
    def __init__(self):
        self.current_epoch = 0
        self.current_step = 0
        self.main_program = None
        self.start_program = None
        self.main_program_compiled = None
        self.py_reader = None
        self.reader = None
        self.loss = None
        self.labels = None
        self.metrics = None
        self.is_inititalized = False
        self.UNG = copy.deepcopy(fluid.unique_name.generator)

    def __setattr__(self, key, value):
        self.__dict__[key] = value

    def __getattr__(self, key):
        return self.__dict__[key]


class BasicTask(object):
    def __init__(self,
                 feed_list,
                 data_reader,
                 main_program=None,
                 startup_program=None,
                 config=None,
                 metrics_choices="default"):

        # base item
        self._base_data_reader = data_reader
        self._base_feed_list = feed_list

        # metrics item
        self.best_score = -999
        if metrics_choices == "default":
            metrics_choices = ["acc"]
        elif metrics_choices == None:
            metrics_choices = []
        if isinstance(metrics_choices, list):
            self.metrics_choices = metrics_choices
        else:
            self.metrics_choices = [metrics_choices]

        if main_program is None:
            self._base_main_program = clone_program(
                fluid.default_main_program(), for_test=False)

        else:
            self._base_main_program = clone_program(
                main_program, for_test=False)
        if startup_program is None:
            self._base_startup_program = clone_program(
                fluid.default_startup_program(), for_test=False)
        else:
            self._base_startup_program = clone_program(
                startup_program, for_test=False)
        self.is_checkpoint_loaded = False
        self._base_compiled_program = None

        # run config
        self.config = config if config else RunConfig()
        self.place = self.places[0]
        self.device_count = len(self.places)

        if self.config.use_data_parallel:
            if not self.config.use_pyreader and self.config.batch_size < self.device_count:
                logger.warning(
                    "Batch size({}) is less than the count of devices({}), which is not allowed in current Paddle versions"
                    .format(self.config.batch_size, self.device_count))
                logger.warning("Batch size automatically adjusted to {}".format(
                    self.device_count))
                self.config._batch_size = self.device_count

        self.exe = fluid.Executor(place=self.place)
        self.build_strategy = fluid.BuildStrategy()

        # log item
        if not os.path.exists(self.config.checkpoint_dir):
            mkdir(self.config.checkpoint_dir)
        tb_log_dir = os.path.join(self.config.checkpoint_dir, "visualization")
        self.tb_writer = SummaryWriter(tb_log_dir)

        # run environment
        self._phases = []
        self._envs = {}
        self._predict_data = None

        # accelerate predict
        self.is_best_model_loaded = False

        # set default phase
        self.enter_phase("train")

    @contextlib.contextmanager
    def phase_guard(self, phase):
        self.enter_phase(phase)
        yield
        self.exit_phase()

    def enter_phase(self, phase):
        if phase not in ["train", "val", "dev", "test", "predict", "inference"]:
            raise RuntimeError()
        if phase in ["val", "dev"]:
            phase = "dev"
        elif phase in ["predict", "inference"]:
            phase = "predict"
        self._phases.append(phase)

    def exit_phase(self):
        self._phases = self._phases[:-1]

    def init_if_necessary(self):
        if not self.is_checkpoint_loaded:
            if not self.load_checkpoint():
                self.exe.run(self._base_startup_program)
            self.is_checkpoint_loaded = True
            self.is_best_model_loaded = False

    def init_if_load_best_model(self):
        if not self.is_best_model_loaded:
            best_model_path = os.path.join(self.config.checkpoint_dir,
                                           "best_model")
            logger.info("Load the best model from %s" % best_model_path)
            if os.path.exists(best_model_path):
                self.load_parameters(best_model_path)
                self.is_checkpoint_loaded = False
                self.is_best_model_loaded = True
            else:
                self.init_if_necessary()
        else:
            logger.info("The best model has been loaded")

    def _build_env(self):
        if self.env.is_inititalized:
            return

        self._build_env_start_event()
        self.env.is_inititalized = True
        self.env.main_program = clone_program(
            self._base_main_program, for_test=False)

        self.env.startup_program = fluid.Program()
        with fluid.program_guard(self.env.main_program,
                                 self._base_startup_program):
            with fluid.unique_name.guard(self.env.UNG):
                self.env.outputs = self._build_net()
                if self.is_train_phase or self.is_test_phase:
                    self.env.labels = self._add_label()
                    self.env.loss = self._add_loss()
                    self.env.metrics = self._add_metrics()

        if self.is_predict_phase or self.is_test_phase:
            self.env.main_program = clone_program(
                self.env.main_program, for_test=True)
            hub.common.paddle_helper.set_op_attr(
                self.env.main_program, is_test=True)

        if self.config.use_pyreader:
            t_program = fluid.Program()
            with fluid.program_guard(t_program, self.env.startup_program):
                self.env.py_reader = fluid.layers.py_reader(
                    capacity=64,
                    shapes=[var.shape for var in self.feed_var_list],
                    dtypes=[dtype_map[var.dtype] for var in self.feed_var_list],
                    lod_levels=[var.lod_level for var in self.feed_var_list],
                    use_double_buffer=False)

                feed_var_list = self.feed_var_list
                py_vars = fluid.layers.read_file(self.env.py_reader)
                py_vars = to_list(py_vars)
                input_dict = {
                    feed_var_list[index].name: py_var
                    for index, py_var in enumerate(py_vars)
                }

                hub.connect_program(
                    pre_program=t_program,
                    next_program=self.env.main_program,
                    input_dict=input_dict,
                    need_log=False)

            self.env.main_program = t_program
            if not self.is_predict_phase:
                self.env.loss = self.env.main_program.global_block().vars[
                    self.env.loss.name]
                metrics_name = [var.name for var in self.env.metrics]
                self.env.metrics = [
                    self.env.main_program.global_block().vars[name]
                    for name in metrics_name
                ]

            outputs_name = [var.name for var in self.env.outputs]
            self.env.outputs = [
                self.env.main_program.global_block().vars[name]
                for name in outputs_name
            ]

        if self.config.enable_memory_optim:
            for var_name in self.fetch_list:
                var = self.env.main_program.global_block().vars[var_name]
                var.persistable = True

        # to avoid to print logger two times in result of the logger usage of paddle-fluid 1.6
        for handler in logging.root.handlers[:]:
            logging.root.removeHandler(handler)

        if self.is_train_phase:
            with fluid.program_guard(self.env.main_program,
                                     self._base_startup_program):
                with fluid.unique_name.guard(self.env.UNG):
                    self.scheduled_lr, self.max_train_steps = self.config.strategy.execute(
                        self.loss, self._base_data_reader, self.config,
                        self.device_count)

        if self.is_train_phase:
            loss_name = self.env.loss.name
        else:
            loss_name = None

        share_vars_from = self._base_compiled_program

        if not self.config.use_data_parallel:
            self.env.main_program_compiled = None
        else:
            self.env.main_program_compiled = fluid.CompiledProgram(
                self.env.main_program).with_data_parallel(
                    loss_name=loss_name,
                    share_vars_from=share_vars_from,
                    build_strategy=self.build_strategy)

        self.exe.run(self.env.startup_program)

<<<<<<< HEAD
=======
        # to avoid to print logger two times in result of the logger usage of paddle-fluid 1.5
        for handler in logging.root.handlers[:]:
            logging.root.removeHandler(handler)

>>>>>>> 840fd096
        self._build_env_end_event()

    @property
    def places(self):
        if self.config.use_cuda:
            _places = fluid.framework.cuda_places()
        else:
            _places = fluid.framework.cpu_places()

        if not self.config.use_data_parallel:
            return [_places[0]]
        return _places

    @property
    def return_numpy(self):
        return True

    @property
    def is_train_phase(self):
        return self.phase in ["train"]

    @property
    def is_test_phase(self):
        return self.phase in ["val", "dev", "test"]

    @property
    def is_predict_phase(self):
        return self.phase in ["predict", "inference"]

    @property
    def phase(self):
        return self._phases[-1]

    @property
    def env(self):
        phase = self.phase
        if phase in ["val", "dev", "test"]:
            phase = "dev"
        if not phase in self._envs:
            self._envs[phase] = RunEnv()
        return self._envs[phase]

    @property
    def py_reader(self):
        if not self.env.is_inititalized:
            self._build_env()
        return self.env.py_reader

    @property
    def current_step(self):
        if not self.env.is_inititalized:
            self._build_env()
        return self.env.current_step

    @property
    def current_epoch(self):
        if not self.env.is_inititalized:
            self._build_env()
        return self.env.current_epoch

    @property
    def main_program(self):
        if not self.env.is_inititalized:
            self._build_env()
        return self.env.main_program

    @property
    def startup_program(self):
        if not self.env.is_inititalized:
            self._build_env()
        return self.env.startup_program

    @property
    def main_program_compiled(self):
        if not self.env.is_inititalized:
            self._build_env()
        return self.env.main_program_compiled

    @property
    def main_program_to_be_run(self):
        if self.config.use_data_parallel:
            if self._base_compiled_program is None:
                self._base_compiled_program = self.env.main_program_compiled
            return self.main_program_compiled
        return self.main_program

    @property
    def reader(self):
        if self.is_predict_phase:
            data = self._predict_data
        else:
            data = None
        self.env.reader = self._base_data_reader.data_generator(
            batch_size=self.config.batch_size, phase=self.phase, data=data)
        return self.env.reader

    @property
    def loss(self):
        if self.is_predict_phase:
            raise RuntimeError()

        if not self.env.is_inititalized:
            self._build_env()
        return self.env.loss

    @property
    def labels(self):
        if self.is_predict_phase:
            raise RuntimeError()

        if not self.env.is_inititalized:
            self._build_env()
        return self.env.labels

    @property
    def outputs(self):
        if not self.env.is_inititalized:
            self._build_env()
        return self.env.outputs

    @property
    def metrics(self):
        if self.is_predict_phase:
            raise RuntimeError()

        if not self.env.is_inititalized:
            self._build_env()
        return self.env.metrics

    @property
    def unique_name_generator(self):
        return self.env.UNG

    @property
    def feed_list(self):
        feed_list = [varname for varname in self._base_feed_list]
        if self.is_train_phase or self.is_test_phase:
            feed_list += [label.name for label in self.labels]
        return feed_list

    @property
    def feed_var_list(self):
        vars = self.main_program.global_block().vars
        return [vars[varname] for varname in self.feed_list]

    @property
    def fetch_list(self):
        if self.is_train_phase or self.is_test_phase:
            return [metric.name for metric in self.metrics] + [self.loss.name]
        return [output.name for output in self.outputs]

    def _build_env_start_event(self):
        pass

    def _build_env_end_event(self):
        if not self.is_predict_phase:
            self.env.score_scalar = {}

    def _finetune_start_event(self):
        logger.train("PaddleHub finetune start")

    def _finetune_end_event(self, run_states):
        logger.info("PaddleHub finetune finished.")

    def _predict_start_event(self):
        logger.info("PaddleHub predict start")

    def _predict_end_event(self, run_states):
        logger.info("PaddleHub predict finished.")

    def _eval_start_event(self):
        logger.eval("Evaluation on {} dataset start".format(self.phase))

    def _eval_end_event(self, run_states):
        eval_scores, eval_loss, run_speed = self._calculate_metrics(run_states)
        if 'train' in self._envs:
            self.tb_writer.add_scalar(
                tag="Loss_{}".format(self.phase),
                scalar_value=eval_loss,
                global_step=self._envs['train'].current_step)

        log_scores = ""
        for metric in eval_scores:
            if 'train' in self._envs:
                self.tb_writer.add_scalar(
                    tag="{}_{}".format(metric, self.phase),
                    scalar_value=eval_scores[metric],
                    global_step=self._envs['train'].current_step)
            log_scores += "%s=%.5f " % (metric, eval_scores[metric])
        logger.eval(
            "[%s dataset evaluation result] loss=%.5f %s[step/sec: %.2f]" %
            (self.phase, eval_loss, log_scores, run_speed))

        eval_scores_items = eval_scores.items()
        if len(eval_scores_items):
            # The first metric will be chose to eval
            main_metric, main_value = list(eval_scores_items)[0]
        else:
            logger.warning(
                "None of metrics has been implemented, loss will be used to evaluate."
            )
            # The larger, the better
            main_metric, main_value = "negative loss", -eval_loss
        if self.phase in ["dev", "val"] and main_value > self.best_score:
            self.best_score = main_value
            model_saved_dir = os.path.join(self.config.checkpoint_dir,
                                           "best_model")
            logger.eval("best model saved to %s [best %s=%.5f]" %
                        (model_saved_dir, main_metric, main_value))

            save_result = fluid.io.save_persistables(
                executor=self.exe,
                dirname=model_saved_dir,
                main_program=self.main_program)

    def _log_interval_event(self, run_states):
        scores, avg_loss, run_speed = self._calculate_metrics(run_states)
        self.tb_writer.add_scalar(
            tag="Loss_{}".format(self.phase),
            scalar_value=avg_loss,
            global_step=self._envs['train'].current_step)
        log_scores = ""
        for metric in scores:
            self.tb_writer.add_scalar(
                tag="{}_{}".format(metric, self.phase),
                scalar_value=scores[metric],
                global_step=self._envs['train'].current_step)
            log_scores += "%s=%.5f " % (metric, scores[metric])
        logger.train("step %d / %d: loss=%.5f %s[step/sec: %.2f]" %
                     (self.current_step, self.max_train_steps, avg_loss,
                      log_scores, run_speed))

    def _save_ckpt_interval_event(self):
        self.save_checkpoint()

    def _eval_interval_event(self):
        self.eval(phase="dev")

    def _run_step_event(self, run_state):
        if self.is_predict_phase:
            yield run_state.run_results

    def _build_net(self):
        raise NotImplementedError

    def _add_loss(self):
        raise NotImplementedError

    def _add_label(self):
        raise NotImplementedError

    def _add_metrics(self):
        # Some metrics like acc, auc can be calculated by fluid.layers
        # The others can be calculated in _calculate_metrics function
        raise NotImplementedError

    def _calculate_metrics(self, run_states):
        # NOTE: if you want to customize the metrics
        # you should make sure that the first parameter returned is a dict
        # The first key will be used as main metrics to update the best model
        raise NotImplementedError

    # NOTE: current saved checkpoint machanism is not completed,
    # it can't restore dataset training status
    def save_checkpoint(self):
        save_checkpoint(
            checkpoint_dir=self.config.checkpoint_dir,
            current_epoch=self.current_epoch,
            global_step=self.current_step,
            best_score=self.best_score,
            exe=self.exe,
            main_program=self.main_program)

    def load_checkpoint(self):
        is_load_successful, self.env.current_epoch, self.env.current_step, self.best_score = load_checkpoint(
            self.config.checkpoint_dir,
            self.exe,
            main_program=self.main_program)

        return is_load_successful

    def load_parameters(self, dirname):
        def if_exist(var):
            path = os.path.join(dirname, var.name)
            return os.path.exists(path)

        fluid.io.load_vars(
            self.exe, dirname, self.main_program, predicate=if_exist)

    def save_parameters(self, dirname):
        fluid.io.save_params(
            self.exe, dirname=dirname, main_program=self.main_program)

    def finetune_and_eval(self):
        return self.finetune(do_eval=True)

    def finetune(self, do_eval=False):

        # Start to finetune
        with self.phase_guard(phase="train"):
            self.init_if_necessary()
            self._finetune_start_event()
            run_states = []
            if self.current_epoch <= self.config.num_epoch:
                while self.current_epoch <= self.config.num_epoch:
                    self.config.strategy.step()
                    run_states = self._run(do_eval=do_eval)
                    self.env.current_epoch += 1

                # Final evaluation
                if self._base_data_reader.get_dev_examples() != []:
                    self.eval(phase="dev")
                if self._base_data_reader.get_test_examples() != []:
                    self.eval(phase="test", load_best_model=True)
                # Save checkpoint after finetune
                self.save_checkpoint()

            self._finetune_end_event(run_states)
            return run_states

    def eval(self, phase="dev", load_best_model=False):
        # Warning: DO NOT use eval(load_best_model=True) in finetune_and_eval
        # It will cause trainer unable to continue training from checkpoint after eval
        # More important, The model should evaluate current performance during training.
        with self.phase_guard(phase=phase):
            if load_best_model:
                self.init_if_load_best_model()
            else:
                self.init_if_necessary()
            self._eval_start_event()
            run_states = self._run()
            self._eval_end_event(run_states)
            return run_states

    def predict(self, data, load_best_model=True):
        with self.phase_guard(phase="predict"):
            if load_best_model:
                self.init_if_load_best_model()
            else:
                self.init_if_necessary()
            self._predict_data = data
            self._predict_start_event()
            run_states = self._run()
            self._predict_end_event(run_states)
            self._predict_data = None
        return run_states

    def _run(self, do_eval=False):
        with fluid.program_guard(self.main_program, self.startup_program):
            if self.config.use_pyreader:
                return self._run_with_py_reader(do_eval=do_eval)
            return self._run_with_data_feeder(do_eval=do_eval)

    def _run_with_data_feeder(self, do_eval=False):

        data_feeder = fluid.DataFeeder(
            feed_list=self.feed_list, place=self.place)

        global_run_states = []
        period_run_states = []

        for run_step, batch in enumerate(self.reader(), start=1):
            if self.config.use_data_parallel and len(batch) < self.device_count:
                continue
            step_run_state = RunState(len(self.fetch_list))
            step_run_state.run_step = 1
            num_batch_examples = len(batch)

            if self.return_numpy:
                fetch_result = self.exe.run(
                    self.main_program_to_be_run,
                    feed=data_feeder.feed(batch),
                    fetch_list=self.fetch_list)
            else:
                fetch_result = self.exe.run(
                    self.main_program_to_be_run,
                    feed=data_feeder.feed(batch),
                    fetch_list=self.fetch_list,
                    return_numpy=False)
                fetch_result = [np.array(x) for x in fetch_result]

            for index, result in enumerate(fetch_result):
                step_run_state.run_results[index] = result
            step_run_state.run_examples += num_batch_examples
            step_run_state.update()
            period_run_states += [step_run_state]
            self.env.current_step += 1
            if self.is_train_phase:
                if self.current_step % self.config.log_interval == 0:
                    self._log_interval_event(period_run_states)
                    global_run_states += period_run_states
                    period_run_states = []

                if self.config.save_ckpt_interval and self.current_step % self.config.save_ckpt_interval == 0:
                    self._save_ckpt_interval_event()

                if do_eval and self.current_step % self.config.eval_interval == 0:
                    self._eval_interval_event()

            self._run_step_event(step_run_state)

        global_run_states += period_run_states
        return global_run_states

    def _run_with_py_reader(self, do_eval=False):
        flag = False
        use_data_parallel_backup = self.config.use_data_parallel
        while True:
            global_run_states = []
            period_run_states = []
            self.py_reader.decorate_paddle_reader(self.reader)
            self.py_reader.start()
            try:
                while True:
                    num_batch_examples = self.config.batch_size * self.device_count
                    step_run_state = RunState(len(self.fetch_list))
                    step_run_state.run_step = 1

                    if self.return_numpy:
                        fetch_result = self.exe.run(
                            self.main_program_to_be_run,
                            fetch_list=self.fetch_list)
                    else:
                        fetch_result = self.exe.run(
                            self.main_program_to_be_run,
                            fetch_list=self.fetch_list,
                            return_numpy=False)
                        fetch_result = [np.array(x) for x in fetch_result]

                    for index, result in enumerate(fetch_result):
                        step_run_state.run_results[index] = result
                    step_run_state.run_examples += num_batch_examples
                    step_run_state.update()
                    period_run_states += [step_run_state]
                    self.env.current_step += 1
                    if self.is_train_phase:
                        if self.current_step % self.config.log_interval == 0:
                            self._log_interval_event(period_run_states)
                            global_run_states += period_run_states
                            period_run_states = []

                        if self.config.save_ckpt_interval and self.current_step % self.config.save_ckpt_interval == 0:
                            self._save_ckpt_interval_event()

                        if do_eval and self.current_step % self.config.eval_interval == 0:
                            self._eval_interval_event()

                    self._run_step_event(step_run_state)
            except fluid.core.EOFException:
                global_run_states += period_run_states
                self.py_reader.reset()
                '''
                When opening use_data_parallel and use_pyreader, if the amount of data is too small,
                the reader will have thrown EOF Exception when not fetching to the running result.
                In this case, temporarily close the use_data_parallel to get the result.
                '''
                if flag:
                    self.config._use_data_parallel = use_data_parallel_backup
                elif len(global_run_states) == 0:
                    flag = True
                    self.config._use_data_parallel = False
                    continue
                break

        return global_run_states

    def __repr__(self):
        return "Task: %s with metrics_choices: %s， reader: %s, %s" % (
            self.__class__.__name__, self.metrics_choices,
            self._base_data_reader.__class__.__name__, self.config)<|MERGE_RESOLUTION|>--- conflicted
+++ resolved
@@ -290,14 +290,6 @@
                     build_strategy=self.build_strategy)
 
         self.exe.run(self.env.startup_program)
-
-<<<<<<< HEAD
-=======
-        # to avoid to print logger two times in result of the logger usage of paddle-fluid 1.5
-        for handler in logging.root.handlers[:]:
-            logging.root.removeHandler(handler)
-
->>>>>>> 840fd096
         self._build_env_end_event()
 
     @property
