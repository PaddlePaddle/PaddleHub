#coding:utf-8
# Copyright (c) 2019  PaddlePaddle Authors. All Rights Reserved.
#
# Licensed under the Apache License, Version 2.0 (the "License"
# you may not use this file except in compliance with the License.
# You may obtain a copy of the License at
#
#     http://www.apache.org/licenses/LICENSE-2.0
#
# Unless required by applicable law or agreed to in writing, software
# distributed under the License is distributed on an "AS IS" BASIS,
# WITHOUT WARRANTIES OR CONDITIONS OF ANY KIND, either express or implied.
# See the License for the specific language governing permissions and
# limitations under the License.
""" PaddleHub version string """
<<<<<<< HEAD
hub_version = "1.1.0"
=======
hub_version = "1.1.1"
>>>>>>> 80bac318
module_proto_version = "1.0.0"<|MERGE_RESOLUTION|>--- conflicted
+++ resolved
@@ -13,9 +13,5 @@
 # See the License for the specific language governing permissions and
 # limitations under the License.
 """ PaddleHub version string """
-<<<<<<< HEAD
-hub_version = "1.1.0"
-=======
 hub_version = "1.1.1"
->>>>>>> 80bac318
 module_proto_version = "1.0.0"