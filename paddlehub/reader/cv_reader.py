# coding:utf-8
# Copyright (c) 2019  PaddlePaddle Authors. All Rights Reserved.
#
# Licensed under the Apache License, Version 2.0 (the "License"
# you may not use this file except in compliance with the License.
# You may obtain a copy of the License at
#
#     http://www.apache.org/licenses/LICENSE-2.0
#
# Unless required by applicable law or agreed to in writing, software
# distributed under the License is distributed on an "AS IS" BASIS,
# WITHOUT WARRANTIES OR CONDITIONS OF ANY KIND, either express or implied.
# See the License for the specific language governing permissions and
# limitations under the License.

from __future__ import absolute_import
from __future__ import division
from __future__ import print_function

import paddle
import numpy as np
from PIL import Image

import paddlehub.io.augmentation as image_augmentation
<<<<<<< HEAD
from .base_reader import BaseReader
=======
from ..contrib.ppdet.data.reader import Reader
from ..common import detection_config as dconf
>>>>>>> c1f0e6ae

channel_order_dict = {
    "RGB": [0, 1, 2],
    "RBG": [0, 2, 1],
    "GBR": [1, 2, 0],
    "GRB": [1, 0, 2],
    "BGR": [2, 1, 0],
    "BRG": [2, 0, 1]
}


class ImageClassificationReader(BaseReader):
    def __init__(self,
                 image_width,
                 image_height,
                 dataset=None,
                 channel_order="RGB",
                 images_mean=None,
                 images_std=None,
                 data_augmentation=False,
                 random_seed=None):
        super(ImageClassificationReader, self).__init__(dataset, random_seed)
        self.image_width = image_width
        self.image_height = image_height
        self.channel_order = channel_order
        self.data_augmentation = data_augmentation
        self.images_std = images_std
        self.images_mean = images_mean

        if self.images_mean is None:
            try:
                self.images_mean = self.dataset.images_mean
            except:
                self.images_mean = [0, 0, 0]
        self.images_mean = np.array(self.images_mean).reshape(3, 1, 1)

        if self.images_std is None:
            try:
                self.images_std = self.dataset.images_std
            except:
                self.images_std = [1, 1, 1]
        self.images_std = np.array(self.images_std).reshape(3, 1, 1)

        if self.channel_order not in channel_order_dict:
            raise ValueError(
                "The channel_order should in %s." % channel_order_dict.keys())

        if self.image_width <= 0 or self.image_height <= 0:
            raise ValueError("Image width and height should not be negative.")

    def data_generator(self,
                       batch_size=1,
                       phase="train",
                       shuffle=False,
                       data=None,
                       return_list=True):
        if phase != 'predict' and not self.dataset:
            raise ValueError("The dataset is none and it's not allowed!")
        if phase == "train":
            shuffle = True
            if hasattr(self.dataset, "train_data"):
                # Compatible with ImageClassificationDataset which has done shuffle
                self.dataset.train_data()
                shuffle = False
            data = self.get_train_examples()
            self.num_examples['train'] = len(data)
        elif phase == "val" or phase == "dev":
            shuffle = False
            if hasattr(self.dataset, "validate_data"):
                # Compatible with ImageClassificationDataset
                self.dataset.validate_data()
                shuffle = False
            data = self.get_dev_examples()
            self.num_examples['dev'] = len(data)
        elif phase == "test":
            shuffle = False
            if hasattr(self.dataset, "test_data"):
                # Compatible with ImageClassificationDataset
                data = self.dataset.test_data()
                shuffle = False
            data = self.get_test_examples()
            self.num_examples['test'] = len(data)
        elif phase == "predict":
            shuffle = False
            data = data

        def preprocess(image_path):
            image = Image.open(image_path)
            image = image_augmentation.image_resize(image, self.image_width,
                                                    self.image_height)
            if self.data_augmentation and phase == "train":
                image = image_augmentation.image_random_process(
                    image, enable_resize=False, enable_crop=False)

            # only support RGB
            image = image.convert('RGB')

            # HWC to CHW
            image = np.array(image).astype('float32')
            if len(image.shape) == 3:
                image = np.swapaxes(image, 1, 2)
                image = np.swapaxes(image, 1, 0)

            # standardization
            image /= 255
            image -= self.images_mean
            image /= self.images_std
            image = image[channel_order_dict[self.channel_order], :, :]
            return image

        def _data_reader():
            if shuffle:
                np.random.shuffle(data)
            images = []
            labels = []
            if phase == "predict":
                for image_path in data:
                    image = preprocess(image_path)
                    images.append(image.astype('float32'))
                    if len(images) == batch_size:
                        # predictor must receive numpy array not list
                        images = np.array([images]).astype('float32')
                        if return_list:
                            # for DataFeeder
                            yield [images]
                        else:
                            # for DataLoader
                            yield images
                        images = []
                if images:
                    images = np.array([images]).astype('float32')
                    if return_list:
                        yield [images]
                    else:
                        yield images
                    images = []
            else:
                for image_path, label in data:
                    image = preprocess(image_path)
<<<<<<< HEAD
                    images.append(image.astype('float32'))
                    labels.append([int(label)])

                    if len(images) == batch_size:
                        if return_list:
                            yield [[images, labels]]
                        else:
                            yield [images, labels]
                        images = []
                        labels = []
                if images:
                    if return_list:
                        yield [[images, labels]]
                    else:
                        yield [images, labels]
                    images = []
                    labels = []

        return _data_reader
=======
                    yield (image, label)

        return paddle.batch(_data_reader, batch_size=batch_size)

    def get_train_examples(self):
        return self.dataset.train_examples

    def get_dev_examples(self):
        return self.dataset.dev_examples

    def get_test_examples(self):
        return self.dataset.test_examples


class ObjectDetectionReader(ImageClassificationReader):
    def __init__(self,
                 dataset=None,
                 model_type='ssd',
                 channel_order="RGB",
                 worker_num=2,
                 use_process=False,
                 ):
        super(ObjectDetectionReader,
              self).__init__(1, 1, dataset, channel_order,
                             None, None, None)
        self.model_type = model_type
        self.worker_num = worker_num
        self.use_process = use_process

    def data_generator(self,
                       batch_size,
                       phase="train",
                       shuffle=False,
                       data=None):
        if phase != 'predict' and not self.dataset:
            raise ValueError("The dataset is none and it's not allowed!")
        drop_last = False
        if phase == "train":
            data_src = self.dataset.train_data(shuffle)
            self.num_examples['train'] = len(self.get_train_examples())
            drop_last = True
        elif phase == "test":
            shuffle = False
            data_src = self.dataset.test_data(shuffle)
            self.num_examples['test'] = len(self.get_test_examples())
        elif phase == "val" or phase == "dev":
            shuffle = False
            data_src = self.dataset.validate_data(shuffle)
            self.num_examples['dev'] = len(self.get_dev_examples())
        else:  # phase == "predict":
            from ..contrib.ppdet.data.source import build_source
            data_config = {
                "IMAGES": data,
                "TYPE": "SimpleSource"
            }
            data_src = build_source(data_config)

        data_cf = {}
        transform_config = {
            'WORKER_CONF': {
                'bufsize': 20,
                'worker_num': self.worker_num,
                'use_process': self.use_process,
                'memsize': '3G'
            },
            'BATCH_SIZE': batch_size,
            'DROP_LAST': drop_last,
            'USE_PADDED_IM_INFO': False,
        }

        phase_trans = {
            "val": "dev",
            "test": "dev",
            "inference": "predict"
        }
        if phase in phase_trans:
            phase = phase_trans[phase]
        assert phase in ('train', 'dev', 'predict')
        feed_config = dconf.feed_config[self.model_type][phase]
        transform_config.update(feed_config)  # add 'OPS' etc.

        ppdet_mode = 'VAL' if phase != 'train' else 'TRAIN'

        batch_reader = Reader.create(
            ppdet_mode, data_cf, transform_config, my_source=data_src)
        # return itr
        # When call `batch_reader()`, then return generator(or iterator)
        return batch_reader
>>>>>>> c1f0e6ae
<|MERGE_RESOLUTION|>--- conflicted
+++ resolved
@@ -22,12 +22,9 @@
 from PIL import Image
 
 import paddlehub.io.augmentation as image_augmentation
-<<<<<<< HEAD
 from .base_reader import BaseReader
-=======
 from ..contrib.ppdet.data.reader import Reader
 from ..common import detection_config as dconf
->>>>>>> c1f0e6ae
 
 channel_order_dict = {
     "RGB": [0, 1, 2],
@@ -167,7 +164,6 @@
             else:
                 for image_path, label in data:
                     image = preprocess(image_path)
-<<<<<<< HEAD
                     images.append(image.astype('float32'))
                     labels.append([int(label)])
 
@@ -187,19 +183,6 @@
                     labels = []
 
         return _data_reader
-=======
-                    yield (image, label)
-
-        return paddle.batch(_data_reader, batch_size=batch_size)
-
-    def get_train_examples(self):
-        return self.dataset.train_examples
-
-    def get_dev_examples(self):
-        return self.dataset.dev_examples
-
-    def get_test_examples(self):
-        return self.dataset.test_examples
 
 
 class ObjectDetectionReader(ImageClassificationReader):
@@ -275,5 +258,4 @@
             ppdet_mode, data_cf, transform_config, my_source=data_src)
         # return itr
         # When call `batch_reader()`, then return generator(or iterator)
-        return batch_reader
->>>>>>> c1f0e6ae
+        return batch_reader