--- conflicted
+++ resolved
@@ -13,10 +13,7 @@
 # See the License for the specific language governing permissions and
 # limitations under the License.
 from multiprocessing.pool import ThreadPool
-<<<<<<< HEAD
 import cma
-=======
->>>>>>> 2bf19617
 import copy
 import json
 import math
@@ -34,20 +31,6 @@
 else:
     INF = float("inf")
 
-<<<<<<< HEAD
-=======
-
-class PSHE2(object):
-    def __init__(
-            self,
-            evaluator,
-            cudas=["0"],
-            popsize=5,
-            output_dir=None,
-            alpha=0.5,
-            epsilon=0.2,
-    ):
->>>>>>> 2bf19617
 
 class BaseTuningStrategy(object):
     def __init__(
@@ -59,12 +42,6 @@
     ):
         self._num_thread = len(cudas)
         self._popsize = popsize
-<<<<<<< HEAD
-=======
-        self._alpha = alpha
-        self._epsilon = epsilon
-        self._iteration = 0
->>>>>>> 2bf19617
         self.cudas = cudas
         self.is_cuda_free = {"free": [], "busy": []}
         self.is_cuda_free["free"] = cudas
@@ -72,7 +49,6 @@
 
         self.evaluator = evaluator
         self.init_input = evaluator.get_init_params()
-<<<<<<< HEAD
         self.num_hparam = len(self.init_input)
         self.best_hparams_all_pop = []
         self.best_reward_all_pop = INF
@@ -80,18 +56,6 @@
         self.hparams_name_list = [
             param["name"] for param in evaluator.params['param_list']
         ]
-=======
-        self.num_hparm = len(self.init_input)
-
-        self.best_hparams_per_pop = [[0] * self.num_hparm] * self._popsize
-        self.best_reward_per_pop = [INF] * self._popsize
-        self.momentums = [[0] * self.num_hparm] * self._popsize
-        self.best_hparms_all_pop = []
-        self.best_reward_all_pop = INF
-        self.current_hparams = [[0] * self.num_hparm] * self._popsize
-        for i in range(self.popsize):
-            self.current_hparams[i] = self.randomSolution()
->>>>>>> 2bf19617
 
         if output_dir is None:
             now = int(time.time())
@@ -110,17 +74,6 @@
         return self._popsize
 
     @property
-<<<<<<< HEAD
-=======
-    def alpha(self):
-        return self._alpha
-
-    @property
-    def epsilon(self):
-        return self._epsilon
-
-    @property
->>>>>>> 2bf19617
     def output_dir(self):
         return self._output_dir
 
@@ -192,8 +145,7 @@
 
     def is_stop(self):
         return False
-
-<<<<<<< HEAD
+  
     def get_current_hparams(self):
         return self.current_hparams
 
@@ -205,30 +157,6 @@
 
     def get_best_eval_value(self):
         return REWARD_SUM - self.best_reward_all_pop
-=======
-    def solutions(self):
-        return self.current_hparams
-
-    def feedback(self, params_list, reward_list):
-        self._iteration = self._iteration + 1
-        for i in range(self.popsize):
-            if reward_list[i] < self.best_reward_per_pop[i]:
-                self.best_hparams_per_pop[i] = copy.deepcopy(
-                    self.current_hparams[i])
-                self.best_reward_per_pop[i] = reward_list[i]
-            if reward_list[i] < self.best_reward_all_pop:
-                self.best_hparms_all_pop = self.current_hparams[i]
-                self.best_reward_all_pop = reward_list[i]
-        self.estimateMomemtum()
-        for i in range(self.popsize):
-            for j in range(len(self.init_input)):
-                self.current_hparams[i][j] = self.current_hparams[i][
-                    j] + self.alpha * self.momentums[i][j]
-        self.smallPeturb()
-
-    def optimal_solution(self):
-        return self.best_hparms_all_pop
->>>>>>> 2bf19617
 
     def step(self, output_dir):
         solutions = self.get_current_hparams()
