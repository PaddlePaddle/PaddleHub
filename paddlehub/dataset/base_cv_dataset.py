--- conflicted
+++ resolved
@@ -23,9 +23,10 @@
 from paddlehub.dataset import BaseDataset
 import paddlehub as hub
 from paddlehub.common.downloader import default_downloader
-<<<<<<< HEAD
 from paddlehub.common.logger import logger
 
+from ..contrib.ppdet.data.source import build_source
+from ..common import detection_config as dconf
 
 class BaseCVDataset(BaseDataset):
     def __init__(self,
@@ -64,10 +65,6 @@
                 label = items[-1]
                 data.append((image_path, label))
         return data
-=======
-from ..contrib.ppdet.data.source import build_source
-from ..common import detection_config as dconf
->>>>>>> c1f0e6ae
 
 
 # discarded. please use BaseCVDataset
