--- conflicted
+++ resolved
@@ -153,11 +153,7 @@
                 examples.append(example)
             return examples
 
-<<<<<<< HEAD
-    def _convert_examples_to_records(self, examples, print_progress=True):
-=======
     def _convert_examples_to_records(self, examples, phase):
->>>>>>> 95395059
         """
         Returns a list[dict] including all the input information what the model need.
 
@@ -171,7 +167,6 @@
         """
 
         records = []
-<<<<<<< HEAD
         with tqdm(total=len(examples)) as process_bar:
             for example in examples:
                 record = self.tokenizer.encode(
@@ -191,17 +186,6 @@
                             example.label)
                 records.append(record)
                 process_bar.update(1)
-=======
-        for example in examples:
-            record = self.tokenizer.encode(
-                text=example.text_a,
-                text_pair=example.text_b,
-                max_seq_len=self.max_seq_len)
-            if example.label:
-                record["label"] = self.label_index[
-                    example.label] if self.label_list else float(example.label)
-            records.append(record)
->>>>>>> 95395059
         return records
 
     def get_train_records(self, shuffle=False):
@@ -319,7 +303,6 @@
             a list with all the examples record.
         """
         records = []
-<<<<<<< HEAD
         with tqdm(total=len(examples)) as process_bar:
             for example in examples:
                 record = self.tokenizer.encode(
@@ -337,16 +320,6 @@
                     record["label"] = self.label_list.index(example.label)
                 records.append(record)
                 process_bar.update(1)
-=======
-        for example in examples:
-            record = self.tokenizer.encode(
-                text=example.text_a,
-                text_pair=example.text_b,
-                max_seq_len=self.max_seq_len)
-            if example.label:
-                record["label"] = self.label_index[example.label]
-            records.append(record)
->>>>>>> 95395059
         return records
 
 
@@ -434,27 +407,31 @@
             a list with all the examples record.
         """
         records = []
-        for example in examples:
-            record = self.tokenizer.encode(
-                text=example.text_a.split(self.split_char),
-                text_pair=example.text_b.split(self.split_char)
-                if example.text_b else None,
-                max_seq_len=self.max_seq_len)
-            if example.label:
-                expand_label = [self.start_token] + example.label.split(
-                    self.split_char)[:self.max_seq_len - 2] + [self.end_token]
-                expand_label_id = [
-                    self.label_index.get(label,
-                                         self.label_index[self.unk_token])
-                    for label in expand_label
-                ]
-                record["label"] = expand_label_id[1:] + [
-                    self.label_index[self.end_token]
-                ] * (self.max_seq_len - len(expand_label) + 1)
-                record["dec_input"] = expand_label_id[:-1] + [
-                    self.label_index[self.end_token]
-                ] * (self.max_seq_len - len(expand_label) + 1)
-            records.append(record)
+        with tqdm(total=len(examples)) as process_bar:
+            for example in examples:
+                record = self.tokenizer.encode(
+                    text=example.text_a.split(self.split_char),
+                    text_pair=example.text_b.split(self.split_char)
+                    if example.text_b else None,
+                    max_seq_len=self.max_seq_len)
+                if example.label:
+                    expand_label = [self.start_token] + example.label.split(
+                        self.split_char)[:self.max_seq_len - 2] + [
+                            self.end_token
+                        ]
+                    expand_label_id = [
+                        self.label_index.get(label,
+                                             self.label_index[self.unk_token])
+                        for label in expand_label
+                    ]
+                    record["label"] = expand_label_id[1:] + [
+                        self.label_index[self.end_token]
+                    ] * (self.max_seq_len - len(expand_label) + 1)
+                    record["dec_input"] = expand_label_id[:-1] + [
+                        self.label_index[self.end_token]
+                    ] * (self.max_seq_len - len(expand_label) + 1)
+                records.append(record)
+                process_bar.update(1)
         return records
 
 
@@ -505,7 +482,6 @@
             a list with all the examples record.
         """
         records = []
-<<<<<<< HEAD
         with tqdm(total=len(examples)) as process_bar:
             for example in examples:
                 tokens, labels = self._reseg_token_label(
@@ -536,29 +512,6 @@
                                 self.label_list.index(self.no_entity_label))
                 records.append(record)
                 process_bar.update(1)
-=======
-        for example in examples:
-            tokens, labels = self._reseg_token_label(
-                tokens=example.text_a.split(self.split_char),
-                labels=example.label.split(self.split_char))
-            record = self.tokenizer.encode(
-                text=tokens, max_seq_len=self.max_seq_len)
-            if labels:
-                record["label"] = []
-                tokens_with_specical_token = self.tokenizer.decode(
-                    record, only_convert_to_tokens=True)
-                tokens_index = 0
-                for token in tokens_with_specical_token:
-                    if tokens_index < len(
-                            tokens) and token == tokens[tokens_index]:
-                        record["label"].append(
-                            self.label_index[labels[tokens_index]])
-                        tokens_index += 1
-                    else:
-                        record["label"].append(
-                            self.label_index[self.no_entity_label])
-            records.append(record)
->>>>>>> 95395059
         return records
 
     def _reseg_token_label(self, tokens, labels=None):
