--- conflicted
+++ resolved
@@ -87,10 +87,6 @@
         output = serving_method(**predict_args)
     except Exception as err:
         log.logger.error(traceback.format_exc())
-<<<<<<< HEAD
-
-=======
->>>>>>> 0701b1c2
         return package_result("101", str(err), "")
 
     return package_result("000", "", output)
