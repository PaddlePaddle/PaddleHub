# coding:utf-8
# Copyright (c) 2020  PaddlePaddle Authors. All Rights Reserved.
#
# Licensed under the Apache License, Version 2.0 (the "License"
# you may not use this file except in compliance with the License.
# You may obtain a copy of the License at
#
#     http://www.apache.org/licenses/LICENSE-2.0
#
# Unless required by applicable law or agreed to in writing, software
# distributed under the License is distributed on an "AS IS" BASIS,
# WITHOUT WARRANTIES OR CONDITIONS OF ANY KIND, either express or implied.
# See the License for the specific language governing permissions and
# limitations under the License.

<<<<<<< HEAD
__version__ = '2.0.0a0'

from .module import Module
=======
import sys

from easydict import EasyDict

__version__ = '2.0.0-alpha0'

from paddlehub.config import config
from paddlehub.utils import log, parser, utils
from paddlehub.utils.paddlex import download, ResourceNotFoundError
from paddlehub.server.server_source import ServerConnectionError
from paddlehub.module import Module
from paddlehub.text.bert_tokenizer import BertTokenizer

# In order to maintain the compatibility of the old version, we put the relevant
# compatible code in the paddlehub.compat package, and mapped some modules referenced
# in the old version
from paddlehub.compat import paddle_utils
from paddlehub.compat.module.processor import BaseProcessor
from paddlehub.compat.module.nlp_module import NLPPredictionModule, TransformerModule
from paddlehub.compat.type import DataType
from paddlehub.compat import task
from paddlehub.compat.datasets import couplet
from paddlehub.compat.task.config import RunConfig
from paddlehub.compat.task.text_generation_task import TextGenerationTask

sys.modules['paddlehub.io.parser'] = parser
sys.modules['paddlehub.common.logger'] = log
sys.modules['paddlehub.common.paddle_helper'] = paddle_utils
sys.modules['paddlehub.common.utils'] = utils
sys.modules['paddlehub.reader'] = task

common = EasyDict(paddle_helper=paddle_utils)
dataset = EasyDict(Couplet=couplet.Couplet)
AdamWeightDecayStrategy = lambda: 0
>>>>>>> 0bdbbd73
<|MERGE_RESOLUTION|>--- conflicted
+++ resolved
@@ -13,11 +13,6 @@
 # See the License for the specific language governing permissions and
 # limitations under the License.
 
-<<<<<<< HEAD
-__version__ = '2.0.0a0'
-
-from .module import Module
-=======
 import sys
 
 from easydict import EasyDict
@@ -51,5 +46,4 @@
 
 common = EasyDict(paddle_helper=paddle_utils)
 dataset = EasyDict(Couplet=couplet.Couplet)
-AdamWeightDecayStrategy = lambda: 0
->>>>>>> 0bdbbd73
+AdamWeightDecayStrategy = lambda: 0