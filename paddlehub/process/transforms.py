# coding: utf8
# Copyright (c) 2020 PaddlePaddle Authors. All Rights Reserved.
#
# Licensed under the Apache License, Version 2.0 (the "License");
# you may not use this file except in compliance with the License.
# You may obtain a copy of the License at
#
#    http://www.apache.org/licenses/LICENSE-2.0
#
# Unless required by applicable law or agreed to in writing, software
# distributed under the License is distributed on an "AS IS" BASIS,
# WITHOUT WARRANTIES OR CONDITIONS OF ANY KIND, either express or implied.
# See the License for the specific language governing permissions and
# limitations under the License.
<<<<<<< HEAD

import os
import math
=======
import os
>>>>>>> 86c06294
import random
import copy
from typing import Callable
from collections import OrderedDict

import cv2
import numpy as np
<<<<<<< HEAD
import matplotlib
from PIL import Image, ImageEnhance
from matplotlib import pyplot as plt
from matplotlib.figure import Figure
from scipy.ndimage.filters import gaussian_filter
from matplotlib.backends.backend_agg import FigureCanvasAgg as FigureCanvas
=======
from PIL import Image, ImageEnhance

>>>>>>> 86c06294
from paddlehub.process.functional import *

matplotlib.use('Agg')


class Compose:
    def __init__(self, transforms, to_rgb=True, stay_rgb=False, is_permute=True):
        if not isinstance(transforms, list):
            raise TypeError('The transforms must be a list!')
        if len(transforms) < 1:
            raise ValueError('The length of transforms ' + \
                             'must be equal or larger than 1!')
        self.transforms = transforms
        self.to_rgb = to_rgb
        self.stay_rgb = stay_rgb
        self.is_permute = is_permute

    def __call__(self, im):
        if isinstance(im, str):
            im = cv2.imread(im).astype('float32')

        if im is None:
            raise ValueError('Can\'t read The image file {}!'.format(im))
        if self.to_rgb:
            im = cv2.cvtColor(im, cv2.COLOR_BGR2RGB)

        for op in self.transforms:
            im = op(im)

        if not self.stay_rgb:
            im = cv2.cvtColor(im, cv2.COLOR_RGB2BGR)

        if self.is_permute:
            im = permute(im)

        return im


class RandomHorizontalFlip:
    def __init__(self, prob=0.5):
        self.prob = prob

    def __call__(self, im):
        if random.random() < self.prob:
            im = horizontal_flip(im)
        return im


class RandomVerticalFlip:
    def __init__(self, prob=0.1):
        self.prob = prob

    def __call__(self, im):
        if random.random() < self.prob:
            im = vertical_flip(im)
        return im


class Resize:
    # The interpolation mode
    interp_dict = {
        'NEAREST': cv2.INTER_NEAREST,
        'LINEAR': cv2.INTER_LINEAR,
        'CUBIC': cv2.INTER_CUBIC,
        'AREA': cv2.INTER_AREA,
        'LANCZOS4': cv2.INTER_LANCZOS4
    }

    def __init__(self, target_size=512, interp='LINEAR'):
        self.interp = interp
        if not (interp == "RANDOM" or interp in self.interp_dict):
            raise ValueError("interp should be one of {}".format(self.interp_dict.keys()))
        if isinstance(target_size, list) or isinstance(target_size, tuple):
            if len(target_size) != 2:
                raise TypeError(
                    'when target is list or tuple, it should include 2 elements, but it is {}'.format(target_size))
        elif not isinstance(target_size, int):
            raise TypeError("Type of target_size is invalid. Must be Integer or List or tuple, now is {}".format(
                type(target_size)))

        self.target_size = target_size

    def __call__(self, im):
        if self.interp == "RANDOM":
            interp = random.choice(list(self.interp_dict.keys()))
        else:
            interp = self.interp
        im = resize(im, self.target_size, self.interp_dict[interp])
        return im


class ResizeByLong:
    def __init__(self, long_size):
        self.long_size = long_size

    def __call__(self, im):
        im = resize_long(im, self.long_size)
        return im


class ResizeRangeScaling:
    def __init__(self, min_value=400, max_value=600):
        if min_value > max_value:
            raise ValueError('min_value must be less than max_value, '
                             'but they are {} and {}.'.format(min_value, max_value))
        self.min_value = min_value
        self.max_value = max_value

    def __call__(self, im):
        if self.min_value == self.max_value:
            random_size = self.max_value
        else:
            random_size = int(np.random.uniform(self.min_value, self.max_value) + 0.5)
        im = resize_long(im, random_size, cv2.INTER_LINEAR)
        return im


class ResizeStepScaling:
    def __init__(self, min_scale_factor=0.75, max_scale_factor=1.25, scale_step_size=0.25):
        if min_scale_factor > max_scale_factor:
            raise ValueError('min_scale_factor must be less than max_scale_factor, '
                             'but they are {} and {}.'.format(min_scale_factor, max_scale_factor))
        self.min_scale_factor = min_scale_factor
        self.max_scale_factor = max_scale_factor
        self.scale_step_size = scale_step_size

    def __call__(self, im):
        if self.min_scale_factor == self.max_scale_factor:
            scale_factor = self.min_scale_factor

        elif self.scale_step_size == 0:
            scale_factor = np.random.uniform(self.min_scale_factor, self.max_scale_factor)

        else:
            num_steps = int((self.max_scale_factor - self.min_scale_factor) / self.scale_step_size + 1)
            scale_factors = np.linspace(self.min_scale_factor, self.max_scale_factor, num_steps).tolist()
            np.random.shuffle(scale_factors)
            scale_factor = scale_factors[0]
        w = int(round(scale_factor * im.shape[1]))
        h = int(round(scale_factor * im.shape[0]))

        im = resize(im, (w, h), cv2.INTER_LINEAR)
        return im


class Normalize:
    def __init__(self, mean=[0.5, 0.5, 0.5], std=[0.5, 0.5, 0.5]):
        self.mean = mean
        self.std = std
        if not (isinstance(self.mean, list) and isinstance(self.std, list)):
            raise ValueError("{}: input type is invalid.".format(self))
        from functools import reduce
        if reduce(lambda x, y: x * y, self.std) == 0:
            raise ValueError('{}: std is invalid!'.format(self))

    def __call__(self, im):
        mean = np.array(self.mean)[np.newaxis, np.newaxis, :]
        std = np.array(self.std)[np.newaxis, np.newaxis, :]
        im = normalize(im, mean, std)
        return im


class Padding:
    def __init__(self, target_size, im_padding_value=[127.5, 127.5, 127.5]):
        if isinstance(target_size, list) or isinstance(target_size, tuple):
            if len(target_size) != 2:
                raise ValueError(
                    'when target is list or tuple, it should include 2 elements, but it is {}'.format(target_size))
        elif not isinstance(target_size, int):
            raise TypeError("Type of target_size is invalid. Must be Integer or List or tuple, now is {}".format(
                type(target_size)))
        self.target_size = target_size
        self.im_padding_value = im_padding_value

    def __call__(self, im):
        im_height, im_width = im.shape[0], im.shape[1]
        if isinstance(self.target_size, int):
            target_height = self.target_size
            target_width = self.target_size
        else:
            target_height = self.target_size[1]
            target_width = self.target_size[0]
        pad_height = target_height - im_height
        pad_width = target_width - im_width
        if pad_height < 0 or pad_width < 0:
            raise ValueError(
                'the size of image should be less than target_size, but the size of image ({}, {}), is larger than target_size ({}, {})'
                .format(im_width, im_height, target_width, target_height))
        else:
            im = cv2.copyMakeBorder(im, 0, pad_height, 0, pad_width, cv2.BORDER_CONSTANT, value=self.im_padding_value)

        return im


class RandomPaddingCrop:
    def __init__(self, crop_size=512, im_padding_value=[127.5, 127.5, 127.5]):
        if isinstance(crop_size, list) or isinstance(crop_size, tuple):
            if len(crop_size) != 2:
                raise ValueError(
                    'when crop_size is list or tuple, it should include 2 elements, but it is {}'.format(crop_size))
        elif not isinstance(crop_size, int):
            raise TypeError("Type of crop_size is invalid. Must be Integer or List or tuple, now is {}".format(
                type(crop_size)))
        self.crop_size = crop_size
        self.im_padding_value = im_padding_value

    def __call__(self, im):
        if isinstance(self.crop_size, int):
            crop_width = self.crop_size
            crop_height = self.crop_size
        else:
            crop_width = self.crop_size[0]
            crop_height = self.crop_size[1]

        img_height = im.shape[0]
        img_width = im.shape[1]

        if img_height == crop_height and img_width == crop_width:
            return im
        else:
            pad_height = max(crop_height - img_height, 0)
            pad_width = max(crop_width - img_width, 0)
            if (pad_height > 0 or pad_width > 0):
                im = cv2.copyMakeBorder(im,
                                        0,
                                        pad_height,
                                        0,
                                        pad_width,
                                        cv2.BORDER_CONSTANT,
                                        value=self.im_padding_value)

            if crop_height > 0 and crop_width > 0:
                h_off = np.random.randint(img_height - crop_height + 1)
                w_off = np.random.randint(img_width - crop_width + 1)

                im = im[h_off:(crop_height + h_off), w_off:(w_off + crop_width), :]

            return im


class RandomBlur:
    def __init__(self, prob=0.1):
        self.prob = prob

    def __call__(self, im):
        if self.prob <= 0:
            n = 0
        elif self.prob >= 1:
            n = 1
        else:
            n = int(1.0 / self.prob)
        if n > 0:
            if np.random.randint(0, n) == 0:
                radius = np.random.randint(3, 10)
                if radius % 2 != 1:
                    radius = radius + 1
                if radius > 9:
                    radius = 9
                im = cv2.GaussianBlur(im, (radius, radius), 0, 0)

        return im


class RandomRotation:
    def __init__(self, max_rotation=15, im_padding_value=[127.5, 127.5, 127.5]):
        self.max_rotation = max_rotation
        self.im_padding_value = im_padding_value

    def __call__(self, im):
        if self.max_rotation > 0:
            (h, w) = im.shape[:2]
            do_rotation = np.random.uniform(-self.max_rotation, self.max_rotation)
            pc = (w // 2, h // 2)
            r = cv2.getRotationMatrix2D(pc, do_rotation, 1.0)
            cos = np.abs(r[0, 0])
            sin = np.abs(r[0, 1])

            nw = int((h * sin) + (w * cos))
            nh = int((h * cos) + (w * sin))

            (cx, cy) = pc
            r[0, 2] += (nw / 2) - cx
            r[1, 2] += (nh / 2) - cy
            dsize = (nw, nh)
            im = cv2.warpAffine(im,
                                r,
                                dsize=dsize,
                                flags=cv2.INTER_LINEAR,
                                borderMode=cv2.BORDER_CONSTANT,
                                borderValue=self.im_padding_value)

        return im


class RandomScaleAspect:
    def __init__(self, min_scale=0.5, aspect_ratio=0.33):
        self.min_scale = min_scale
        self.aspect_ratio = aspect_ratio

    def __call__(self, im):
        if self.min_scale != 0 and self.aspect_ratio != 0:
            img_height = im.shape[0]
            img_width = im.shape[1]
            for i in range(0, 10):
                area = img_height * img_width
                target_area = area * np.random.uniform(self.min_scale, 1.0)
                aspectRatio = np.random.uniform(self.aspect_ratio, 1.0 / self.aspect_ratio)

                dw = int(np.sqrt(target_area * 1.0 * aspectRatio))
                dh = int(np.sqrt(target_area * 1.0 / aspectRatio))
                if (np.random.randint(10) < 5):
                    tmp = dw
                    dw = dh
                    dh = tmp

                if (dh < img_height and dw < img_width):
                    h1 = np.random.randint(0, img_height - dh)
                    w1 = np.random.randint(0, img_width - dw)

                    im = im[h1:(h1 + dh), w1:(w1 + dw), :]
                    im = cv2.resize(im, (img_width, img_height), interpolation=cv2.INTER_LINEAR)

        return im


class RandomDistort:
    def __init__(self,
                 brightness_range=0.5,
                 brightness_prob=0.5,
                 contrast_range=0.5,
                 contrast_prob=0.5,
                 saturation_range=0.5,
                 saturation_prob=0.5,
                 hue_range=18,
                 hue_prob=0.5):
        self.brightness_range = brightness_range
        self.brightness_prob = brightness_prob
        self.contrast_range = contrast_range
        self.contrast_prob = contrast_prob
        self.saturation_range = saturation_range
        self.saturation_prob = saturation_prob
        self.hue_range = hue_range
        self.hue_prob = hue_prob

    def __call__(self, im):
        brightness_lower = 1 - self.brightness_range
        brightness_upper = 1 + self.brightness_range
        contrast_lower = 1 - self.contrast_range
        contrast_upper = 1 + self.contrast_range
        saturation_lower = 1 - self.saturation_range
        saturation_upper = 1 + self.saturation_range
        hue_lower = -self.hue_range
        hue_upper = self.hue_range
        ops = [brightness, contrast, saturation, hue]
        random.shuffle(ops)
        params_dict = {
            'brightness': {
                'brightness_lower': brightness_lower,
                'brightness_upper': brightness_upper
            },
            'contrast': {
                'contrast_lower': contrast_lower,
                'contrast_upper': contrast_upper
            },
            'saturation': {
                'saturation_lower': saturation_lower,
                'saturation_upper': saturation_upper
            },
            'hue': {
                'hue_lower': hue_lower,
                'hue_upper': hue_upper
            }
        }
        prob_dict = {
            'brightness': self.brightness_prob,
            'contrast': self.contrast_prob,
            'saturation': self.saturation_prob,
            'hue': self.hue_prob
        }
        im = im.astype('uint8')
        im = Image.fromarray(im)
        for id in range(4):
            params = params_dict[ops[id].__name__]
            prob = prob_dict[ops[id].__name__]
            params['im'] = im
            if np.random.uniform(0, 1) < prob:
                im = ops[id](**params)
        im = np.asarray(im).astype('float32')

        return im


class ConvertColorSpace:
    """
    Convert color space from RGB to LAB or from LAB to RGB.

    Args:
       mode(str): Color space convert mode, it can be 'RGB2LAB' or 'LAB2RGB'.

    Return:
        img(np.ndarray): converted image.
    """
    def __init__(self, mode: str = 'RGB2LAB'):
        self.mode = mode

    def rgb2xyz(self, rgb: np.ndarray) -> np.ndarray:
        """
        Convert color space from RGB to XYZ.

        Args:
           img(np.ndarray): Original RGB image.

        Return:
            img(np.ndarray): Converted XYZ image.
        """
        mask = (rgb > 0.04045)
        np.seterr(invalid='ignore')
        rgb = (((rgb + .055) / 1.055)**2.4) * mask + rgb / 12.92 * (1 - mask)
        rgb = np.nan_to_num(rgb)
        x = .412453 * rgb[:, 0, :, :] + .357580 * rgb[:, 1, :, :] + .180423 * rgb[:, 2, :, :]
        y = .212671 * rgb[:, 0, :, :] + .715160 * rgb[:, 1, :, :] + .072169 * rgb[:, 2, :, :]
        z = .019334 * rgb[:, 0, :, :] + .119193 * rgb[:, 1, :, :] + .950227 * rgb[:, 2, :, :]
        out = np.concatenate((x[:, None, :, :], y[:, None, :, :], z[:, None, :, :]), axis=1)
        return out

    def xyz2lab(self, xyz: np.ndarray) -> np.ndarray:
        """
        Convert color space from XYZ to LAB.

        Args:
           img(np.ndarray): Original XYZ image.

        Return:
            img(np.ndarray): Converted LAB image.
        """
        sc = np.array((0.95047, 1., 1.08883))[None, :, None, None]
        xyz_scale = xyz / sc
        mask = (xyz_scale > .008856).astype(np.float32)
        xyz_int = np.cbrt(xyz_scale) * mask + (7.787 * xyz_scale + 16. / 116.) * (1 - mask)
        L = 116. * xyz_int[:, 1, :, :] - 16.
        a = 500. * (xyz_int[:, 0, :, :] - xyz_int[:, 1, :, :])
        b = 200. * (xyz_int[:, 1, :, :] - xyz_int[:, 2, :, :])
        out = np.concatenate((L[:, None, :, :], a[:, None, :, :], b[:, None, :, :]), axis=1)
        return out

    def rgb2lab(self, rgb: np.ndarray) -> np.ndarray:
        """
        Convert color space from RGB to LAB.

        Args:
           img(np.ndarray): Original RGB image.

        Return:
            img(np.ndarray): Converted LAB image.
        """
        lab = self.xyz2lab(self.rgb2xyz(rgb))
        l_rs = (lab[:, [0], :, :] - 50) / 100
        ab_rs = lab[:, 1:, :, :] / 110
        out = np.concatenate((l_rs, ab_rs), axis=1)
        return out

    def xyz2rgb(self, xyz: np.ndarray) -> np.ndarray:
        """
        Convert color space from XYZ to RGB.

        Args:
           img(np.ndarray): Original XYZ image.

        Return:
            img(np.ndarray): Converted RGB image.
        """
        r = 3.24048134 * xyz[:, 0, :, :] - 1.53715152 * xyz[:, 1, :, :] - 0.49853633 * xyz[:, 2, :, :]
        g = -0.96925495 * xyz[:, 0, :, :] + 1.87599 * xyz[:, 1, :, :] + .04155593 * xyz[:, 2, :, :]
        b = .05564664 * xyz[:, 0, :, :] - .20404134 * xyz[:, 1, :, :] + 1.05731107 * xyz[:, 2, :, :]
        rgb = np.concatenate((r[:, None, :, :], g[:, None, :, :], b[:, None, :, :]), axis=1)
        rgb = np.maximum(rgb, 0)  # sometimes reaches a small negative number, which causes NaNs
        mask = (rgb > .0031308).astype(np.float32)
        np.seterr(invalid='ignore')
        out = (1.055 * (rgb**(1. / 2.4)) - 0.055) * mask + 12.92 * rgb * (1 - mask)
        out = np.nan_to_num(out)
        return out

    def lab2xyz(self, lab: np.ndarray) -> np.ndarray:
        """
        Convert color space from LAB to XYZ.

        Args:
           img(np.ndarray): Original LAB image.

        Return:
            img(np.ndarray): Converted XYZ image.
        """
        y_int = (lab[:, 0, :, :] + 16.) / 116.
        x_int = (lab[:, 1, :, :] / 500.) + y_int
        z_int = y_int - (lab[:, 2, :, :] / 200.)
        z_int = np.maximum(z_int, 0)
        out = np.concatenate((x_int[:, None, :, :], y_int[:, None, :, :], z_int[:, None, :, :]), axis=1)
        mask = (out > .2068966).astype(np.float32)
        np.seterr(invalid='ignore')
        out = (out**3.) * mask + (out - 16. / 116.) / 7.787 * (1 - mask)
        out = np.nan_to_num(out)
        sc = np.array((0.95047, 1., 1.08883))[None, :, None, None]
        out = out * sc
        return out

    def lab2rgb(self, lab_rs: np.ndarray) -> np.ndarray:
        """
        Convert color space from LAB to RGB.

        Args:
           img(np.ndarray): Original LAB image.

        Return:
            img(np.ndarray): Converted RGB image.
        """
        l = lab_rs[:, [0], :, :] * 100 + 50
        ab = lab_rs[:, 1:, :, :] * 110
        lab = np.concatenate((l, ab), axis=1)
        out = self.xyz2rgb(self.lab2xyz(lab))
        return out

    def __call__(self, img: np.ndarray) -> np.ndarray:
        if self.mode == 'RGB2LAB':
            img = np.expand_dims(img / 255, 0)
            img = np.array(img).transpose(0, 3, 1, 2)
            return self.rgb2lab(img)
        elif self.mode == 'LAB2RGB':
            return self.lab2rgb(img)
        else:
            raise ValueError('The mode should be RGB2LAB or LAB2RGB')


class ColorizeHint:
    """Get hint and mask images for colorization.

    This method is prepared for user guided colorization tasks. Take the original RGB images as imput, we will obtain the local hints and correspoding mask to guid colorization process.

    Args:
       percent(float): Probability for ignoring hint in an iteration.
       num_points(int): Number of selected hints in an iteration.
       samp(str): Sample method, default is normal.
       use_avg(bool): Whether to use mean in selected hint area.

    Return:
        hint(np.ndarray): hint images
        mask(np.ndarray): mask images
    """
    def __init__(self, percent: float, num_points: int = None, samp: str = 'normal', use_avg: bool = True):
        self.percent = percent
        self.num_points = num_points
        self.samp = samp
        self.use_avg = use_avg

    def __call__(self, data: np.ndarray, hint: np.ndarray, mask: np.ndarray):
        sample_Ps = [1, 2, 3, 4, 5, 6, 7, 8, 9]
        self.data = data
        self.hint = hint
        self.mask = mask
        N, C, H, W = data.shape
        for nn in range(N):
            pp = 0
            cont_cond = True
            while cont_cond:
                if self.num_points is None:  # draw from geometric
                    # embed()
                    cont_cond = np.random.rand() > (1 - self.percent)
                else:  # add certain number of points
                    cont_cond = pp < self.num_points
                if not cont_cond:  # skip out of loop if condition not met
                    continue
                P = np.random.choice(sample_Ps)  # patch size
                # sample location
                if self.samp == 'normal':  # geometric distribution
                    h = int(np.clip(np.random.normal((H - P + 1) / 2., (H - P + 1) / 4.), 0, H - P))
                    w = int(np.clip(np.random.normal((W - P + 1) / 2., (W - P + 1) / 4.), 0, W - P))
                else:  # uniform distribution
                    h = np.random.randint(H - P + 1)
                    w = np.random.randint(W - P + 1)
                # add color point
                if self.use_avg:
                    # embed()
                    hint[nn, :, h:h + P, w:w + P] = np.mean(np.mean(data[nn, :, h:h + P, w:w + P],
                                                                    axis=2,
                                                                    keepdims=True),
                                                            axis=1,
                                                            keepdims=True).reshape(1, C, 1, 1)
                else:
                    hint[nn, :, h:h + P, w:w + P] = data[nn, :, h:h + P, w:w + P]
                mask[nn, :, h:h + P, w:w + P] = 1
                # increment counter
                pp += 1

        mask -= 0.5
        return hint, mask


class SqueezeAxis:
    """
    Squeeze the specific axis when it equal to 1.

    Args:
       axis(int): Which axis should be squeezed.

    """
    def __init__(self, axis: int):
        self.axis = axis

    def __call__(self, data: dict):
        if isinstance(data, dict):
            for key in data.keys():
                data[key] = np.squeeze(data[key], 0).astype(np.float32)
            return data
        else:
            raise TypeError("Type of data is invalid. Must be Dict or List or tuple, now is {}".format(type(data)))


class ColorizePreprocess:
    """Prepare dataset for image Colorization.

    Args:
       ab_thresh(float): Thresh value for setting mask value.
       p(float): Probability for ignoring hint in an iteration.
       num_points(int): Number of selected hints in an iteration.
       samp(str): Sample method, default is normal.
       use_avg(bool): Whether to use mean in selected hint area.
       is_train(bool): Training process or not.

    Return:
        data(dict)：The preprocessed data for colorization.

    """
    def __init__(self,
                 ab_thresh: float = 0.,
                 p: float = 0.,
                 num_points: int = None,
                 samp: str = 'normal',
                 use_avg: bool = True,
                 is_train: bool = True):
        self.ab_thresh = ab_thresh
        self.p = p
        self.num_points = num_points
        self.samp = samp
        self.use_avg = use_avg
        self.is_train = is_train
        self.gethint = ColorizeHint(percent=self.p, num_points=self.num_points, samp=self.samp, use_avg=self.use_avg)
        self.squeeze = SqueezeAxis(0)

    def __call__(self, data_lab: np.ndarray):
        """
        This method seperates the L channel and AB channel, obtain hint, mask and real_B_enc as the input for colorization task.

        Args:
           img(np.ndarray): LAB image.

        Returns:
            data(dict)：The preprocessed data for colorization.
        """
        data = {}
        A = 2 * 110 / 10 + 1
        data['A'] = data_lab[:, [
            0,
        ], :, :]
        data['B'] = data_lab[:, 1:, :, :]
        if self.ab_thresh > 0:  # mask out grayscale images
            thresh = 1. * self.ab_thresh / 110
            mask = np.sum(np.abs(np.max(np.max(data['B'], axis=3), axis=2) - np.min(np.min(data['B'], axis=3), axis=2)),
                          axis=1)
            mask = (mask >= thresh)
            data['A'] = data['A'][mask, :, :, :]
            data['B'] = data['B'][mask, :, :, :]
            if np.sum(mask) == 0:
                return None
        data_ab_rs = np.round((data['B'][:, :, ::4, ::4] * 110. + 110.) / 10.)  # normalized bin number
        data['real_B_enc'] = data_ab_rs[:, [0], :, :] * A + data_ab_rs[:, [1], :, :]
        data['hint_B'] = np.zeros(shape=data['B'].shape)
        data['mask_B'] = np.zeros(shape=data['A'].shape)
        data['hint_B'], data['mask_B'] = self.gethint(data['B'], data['hint_B'], data['mask_B'])
        if self.is_train:
            data = self.squeeze(data)
            data['real_B_enc'] = data['real_B_enc'].astype(np.int64)
        else:
            data['A'] = data['A'].astype(np.float32)
            data['B'] = data['B'].astype(np.float32)
            data['real_B_enc'] = data['real_B_enc'].astype(np.int64)
            data['hint_B'] = data['hint_B'].astype(np.float32)
            data['mask_B'] = data['mask_B'].astype(np.float32)
        return data


class ColorPostprocess:
    """
    Transform images from [0, 1] to [0, 255]

    Args:
       type(type): Type of Image value.

    Return:
        img(np.ndarray): Image in range of 0-255.
    """
    def __init__(self, type: type = np.uint8):
        self.type = type

    def __call__(self, img: np.ndarray):
        img = np.transpose(img, (1, 2, 0))
        img = np.clip(img, 0, 1) * 255
        img = img.astype(self.type)
        return img


class CenterCrop:
    """
        Crop the middle part of the image to the specified size.

        Args:
           crop_size(int): Crop size.

        Return:
            img(np.ndarray): Croped image.
    """
    def __init__(self, crop_size: int):
        self.crop_size = crop_size

    def __call__(self, img: np.ndarray):
        img_width, img_height, chanel = img.shape
        crop_top = int((img_height - self.crop_size) / 2.)
        crop_left = int((img_width - self.crop_size) / 2.)
        return img[crop_left:crop_left + self.crop_size, crop_top:crop_top + self.crop_size, :]


class SetType:
    """
    Set image type.

    Args:
       type(type): Type of Image value.

    Return:
        img(np.ndarray): Transformed image.
    """
    def __init__(self, datatype: type = 'float32'):
        self.type = datatype

    def __call__(self, img: np.ndarray):
        img = img.astype(self.type)
        return img


class ResizeScaling:
    """Resize images by scaling method.

    Args:
        target(int): Target image size.
        interp(Callable): Interpolation method.
    """
    def __init__(self, target: int = 368, interp: Callable = cv2.INTER_CUBIC):
        self.target = target
        self.interp = interp

    def __call__(self, img, scale_search):
        scale = scale_search * self.target / img.shape[0]
        resize_img = cv2.resize(img, (0, 0), fx=scale, fy=scale, interpolation=self.interp)
        return resize_img<|MERGE_RESOLUTION|>--- conflicted
+++ resolved
@@ -12,13 +12,10 @@
 # WITHOUT WARRANTIES OR CONDITIONS OF ANY KIND, either express or implied.
 # See the License for the specific language governing permissions and
 # limitations under the License.
-<<<<<<< HEAD
 
 import os
 import math
-=======
-import os
->>>>>>> 86c06294
+
 import random
 import copy
 from typing import Callable
@@ -26,17 +23,12 @@
 
 import cv2
 import numpy as np
-<<<<<<< HEAD
 import matplotlib
 from PIL import Image, ImageEnhance
 from matplotlib import pyplot as plt
 from matplotlib.figure import Figure
 from scipy.ndimage.filters import gaussian_filter
 from matplotlib.backends.backend_agg import FigureCanvasAgg as FigureCanvas
-=======
-from PIL import Image, ImageEnhance
-
->>>>>>> 86c06294
 from paddlehub.process.functional import *
 
 matplotlib.use('Agg')
