--- conflicted
+++ resolved
@@ -574,21 +574,7 @@
         self.use_avg = use_avg
 
     def __call__(self, data: np.ndarray, hint: np.ndarray, mask: np.ndarray):
-<<<<<<< HEAD
-        sample_Ps = [
-            1,
-            2,
-            3,
-            4,
-            5,
-            6,
-            7,
-            8,
-            9,
-        ]
-=======
         sample_Ps = [1, 2, 3, 4, 5, 6, 7, 8, 9]
->>>>>>> c07d1ffe
         self.data = data
         self.hint = hint
         self.mask = mask
@@ -667,11 +653,7 @@
     """
     def __init__(self,
                  ab_thresh: float = 0.,
-<<<<<<< HEAD
-                 p: float = .125,
-=======
                  p: float = 0.,
->>>>>>> c07d1ffe
                  num_points: int = None,
                  samp: str = 'normal',
                  use_avg: bool = True,
