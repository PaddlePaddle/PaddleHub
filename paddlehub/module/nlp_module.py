<<<<<<< HEAD
=======
# coding:utf-8
# Copyright (c) 2020  PaddlePaddle Authors. All Rights Reserved.
#
# Licensed under the Apache License, Version 2.0 (the "License"
# you may not use this file except in compliance with the License.
# You may obtain a copy of the License at
#
#     http://www.apache.org/licenses/LICENSE-2.0
#
# Unless required by applicable law or agreed to in writing, software
# distributed under the License is distributed on an "AS IS" BASIS,
# WITHOUT WARRANTIES OR CONDITIONS OF ANY KIND, either express or implied.
# See the License for the specific language governing permissions and
# limitations under the License.


class DataFormatError(Exception):
    def __init__(self, *args):
        self.args = args
>>>>>>> 0bdbbd73
<|MERGE_RESOLUTION|>--- conflicted
+++ resolved
@@ -1,5 +1,3 @@
-<<<<<<< HEAD
-=======
 # coding:utf-8
 # Copyright (c) 2020  PaddlePaddle Authors. All Rights Reserved.
 #
@@ -18,5 +16,4 @@
 
 class DataFormatError(Exception):
     def __init__(self, *args):
-        self.args = args
->>>>>>> 0bdbbd73
+        self.args = args