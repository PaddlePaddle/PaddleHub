#coding:utf-8
# Copyright (c) 2019  PaddlePaddle Authors. All Rights Reserved.
#
# Licensed under the Apache License, Version 2.0 (the "License"
# you may not use this file except in compliance with the License.
# You may obtain a copy of the License at
#
#     http://www.apache.org/licenses/LICENSE-2.0
#
# Unless required by applicable law or agreed to in writing, software
# distributed under the License is distributed on an "AS IS" BASIS,
# WITHOUT WARRANTIES OR CONDITIONS OF ANY KIND, either express or implied.
# See the License for the specific language governing permissions and
# limitations under the License.

from __future__ import absolute_import
from __future__ import division
from __future__ import print_function

import os
import shutil

from functools import cmp_to_key
import tarfile
import sys
import importlib
import inspect

import paddlehub as hub
from paddlehub.common import utils
from paddlehub.common.downloader import default_downloader
from paddlehub.common.dir import MODULE_HOME
from paddlehub.common.cml_utils import paint_modules_info
from paddlehub.common.logger import logger
from paddlehub.common import tmp_dir
from paddlehub.module import module_desc_pb2
from paddlehub.version import hub_version as sys_hub_verion
from paddle import __version__ as sys_paddle_version


class LocalModuleManager(object):
    def __init__(self, module_home=None):
        self.local_modules_dir = module_home if module_home else MODULE_HOME
        self.modules_dict = {}
        if not os.path.exists(self.local_modules_dir):
            utils.mkdir(self.local_modules_dir)
        elif os.path.isfile(self.local_modules_dir):
            raise ValueError("Module home should be a folder, not a file")

    def check_module_valid(self, module_path):
        try:
            desc_pb_path = os.path.join(module_path, 'module_desc.pb')
            if os.path.exists(desc_pb_path) and os.path.isfile(desc_pb_path):
                info = {}
                desc = module_desc_pb2.ModuleDesc()
                with open(desc_pb_path, "rb") as fp:
                    desc.ParseFromString(fp.read())
                info['version'] = desc.attr.map.data["module_info"].map.data[
                    "version"].s
                info['name'] = desc.attr.map.data["module_info"].map.data[
                    "name"].s
                return True, info
            else:
                module_file = os.path.realpath(
                    os.path.join(module_path, 'module.py'))
                if os.path.exists(module_file):
                    basename = os.path.split(module_path)[-1]
                    dirname = os.path.join(
                        *list(os.path.split(module_path)[:-1]))
                    sys.path.insert(0, dirname)
                    _module = importlib.import_module(
                        "{}.module".format(basename))
                    for _item, _cls in inspect.getmembers(
                            _module, inspect.isclass):
                        _item = _module.__dict__[_item]
                        _file = os.path.realpath(
                            sys.modules[_item.__module__].__file__)
                        if issubclass(
                                _item,
                                hub.Module) and _file.startswith(module_file):
                            version = _item._version
                            break
                    sys.path.pop(0)
                    return True, {'version': version, 'name': _item._name}
                logger.warning(
                    "%s does not exist, the module will be reinstalled" %
                    desc_pb_path)
        except:
            pass
        return False, None

    def all_modules(self, update=False):
        if not update and self.modules_dict:
            return self.modules_dict
        self.modules_dict = {}
        for sub_dir_name in os.listdir(self.local_modules_dir):
            sub_dir_path = os.path.join(self.local_modules_dir, sub_dir_name)
            if os.path.isdir(sub_dir_path):
                if "-" in sub_dir_path:
                    new_sub_dir_path = sub_dir_path.replace("-", "_")
                    shutil.move(sub_dir_path, new_sub_dir_path)
                    sub_dir_path = new_sub_dir_path
                valid, info = self.check_module_valid(sub_dir_path)
                if valid:
                    module_name = info['name']
                    self.modules_dict[module_name] = (sub_dir_path,
                                                      info['version'])
        return self.modules_dict

    def search_module(self, module_name, module_version=None, update=False):
        self.all_modules(update=update)
        return self.modules_dict.get(module_name, None)

    def install_module(self,
                       module_name=None,
                       module_dir=None,
                       module_package=None,
                       module_version=None,
                       upgrade=False,
                       extra=None):
        md5_value = installed_module_version = None
        from_user_dir = True if module_dir else False
        with tmp_dir() as _dir:
            if module_name:
                self.all_modules(update=True)
                module_info = self.modules_dict.get(module_name, None)
                if module_info:
                    if not module_version or module_version == self.modules_dict[
                            module_name][1]:
                        module_dir = self.modules_dict[module_name][0]
                        module_tag = module_name if not module_version else '%s-%s' % (
                            module_name, module_version)
                        tips = "Module %s already installed in %s" % (
                            module_tag, module_dir)
                        return True, tips, self.modules_dict[module_name]

                search_result = hub.HubServer().get_module_url(
                    module_name, version=module_version, extra=extra)
                name = search_result.get('name', None)
                url = search_result.get('url', None)
                md5_value = search_result.get('md5', None)
                installed_module_version = search_result.get('version', None)
                if not url or (module_version is not None
                               and installed_module_version != module_version
                               ) or (name != module_name):
                    if hub.HubServer()._server_check() is False:
                        tips = "Request Hub-Server unsuccessfully, please check your network."
                        return False, tips, None
                    module_versions_info = hub.HubServer().search_module_info(
                        module_name)
                    if module_versions_info is None:
                        tips = "Can't find module %s, please check your spelling." \
                               % (module_name)
                    elif module_version is not None and module_version not in [
                            item[1] for item in module_versions_info
                    ]:
                        tips = "Can't find module %s with version %s, all versions are listed below." \
                               % (module_name, module_version)
                        tips += paint_modules_info(module_versions_info)
                    else:
                        tips = "The version of PaddlePaddle(%s) or PaddleHub(%s) can not match module, please upgrade your PaddlePaddle or PaddleHub according to the form below." \
                               % (sys_paddle_version, sys_hub_verion)
                        tips += paint_modules_info(module_versions_info)

                    return False, tips, None

                result, tips, module_zip_file = default_downloader.download_file(
                    url=url,
                    save_path=_dir,
                    save_name=module_name,
                    replace=True,
                    print_progress=True)
                result, tips, module_dir = default_downloader.uncompress(
                    file=module_zip_file,
                    dirname=os.path.join(_dir, "tmp_module"),
                    delete_file=True,
                    print_progress=True)

            if module_package:
                with tarfile.open(module_package, "r:gz") as tar:
                    file_names = tar.getnames()
                    size = len(file_names) - 1
                    module_dir = os.path.join(_dir, file_names[0])
                    for index, file_name in enumerate(file_names):
                        tar.extract(file_name, _dir)
                    if "-" in module_dir:
                        new_module_dir = module_dir.replace("-", "_")
                        shutil.move(module_dir, new_module_dir)
                        module_dir = new_module_dir
                    module_name = hub.Module(directory=module_dir).name

            if from_user_dir:
                module_name = hub.Module(directory=module_dir).name
                module_version = hub.Module(directory=module_dir).version
                self.all_modules(update=False)
                module_info = self.modules_dict.get(module_name, None)
                if module_info:
                    if module_version == module_info[1]:
                        module_dir = self.modules_dict[module_name][0]
                        module_tag = module_name if not module_version else '%s-%s' % (
                            module_name, module_version)
                        tips = "Module %s already installed in %s" % (
                            module_tag, module_dir)
                        return True, tips, self.modules_dict[module_name]

            if module_dir:
                if md5_value:
                    with open(
                            os.path.join(MODULE_HOME, module_dir, "md5.txt"),
                            "w") as fp:
                        fp.write(md5_value)

<<<<<<< HEAD
                save_path = os.path.join(MODULE_HOME, module_name)
=======
                save_path = os.path.join(MODULE_HOME,
                                         module_name.replace("-", "_"))
>>>>>>> 9c0152e8
                if save_path != module_dir:
                    if os.path.exists(save_path):
                        shutil.rmtree(save_path)
                    if from_user_dir:
                        shutil.copytree(module_dir, save_path)
                    else:
                        shutil.move(module_dir, save_path)
                module_dir = save_path
                tips = "Successfully installed %s" % module_name
                if installed_module_version:
                    tips += "-%s" % installed_module_version
                return True, tips, (module_dir, installed_module_version)
            tips = "Download %s-%s failed" % (module_name, module_version)
            return False, tips, module_dir

    def uninstall_module(self, module_name, module_version=None):
        self.all_modules(update=True)
        if not module_name in self.modules_dict:
            tips = "%s is not installed" % module_name
            return True, tips
        if module_version and module_version != self.modules_dict[module_name][
                1]:
            tips = "%s-%s is not installed" % (module_name, module_version)
            return True, tips
        tips = "Successfully uninstalled %s" % module_name
        if module_version:
            tips += '-%s' % module_version
        module_dir = self.modules_dict[module_name][0]
        shutil.rmtree(module_dir)
        return True, tips


default_module_manager = LocalModuleManager()<|MERGE_RESOLUTION|>--- conflicted
+++ resolved
@@ -210,12 +210,8 @@
                             "w") as fp:
                         fp.write(md5_value)
 
-<<<<<<< HEAD
-                save_path = os.path.join(MODULE_HOME, module_name)
-=======
                 save_path = os.path.join(MODULE_HOME,
                                          module_name.replace("-", "_"))
->>>>>>> 9c0152e8
                 if save_path != module_dir:
                     if os.path.exists(save_path):
                         shutil.rmtree(save_path)
