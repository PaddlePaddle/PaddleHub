#coding:utf-8
# Copyright (c) 2019  PaddlePaddle Authors. All Rights Reserved.
#
# Licensed under the Apache License, Version 2.0 (the "License"
# you may not use this file except in compliance with the License.
# You may obtain a copy of the License at
#
#     http://www.apache.org/licenses/LICENSE-2.0
#
# Unless required by applicable law or agreed to in writing, software
# distributed under the License is distributed on an "AS IS" BASIS,
# WITHOUT WARRANTIES OR CONDITIONS OF ANY KIND, either express or implied.
# See the License for the specific language governing permissions and
# limitations under the License.

from __future__ import absolute_import
from __future__ import division
from __future__ import print_function

import os
import shutil

from paddlehub.common import utils
from paddlehub.common import srv_utils
from paddlehub.common.downloader import default_downloader
from paddlehub.common.hub_server import default_hub_server
from paddlehub.common.dir import MODULE_HOME
from paddlehub.module import module_desc_pb2
import paddlehub as hub
from paddlehub.common.logger import logger


class LocalModuleManager(object):
    def __init__(self, module_home=None):
        self.local_modules_dir = module_home if module_home else MODULE_HOME
        self.modules_dict = {}
        if not os.path.exists(self.local_modules_dir):
            utils.mkdir(self.local_modules_dir)
        elif os.path.isfile(self.local_modules_dir):
            raise ValueError("Module home should be a folder, not a file")

    def check_module_valid(self, module_path):
        try:
            desc_pb_path = os.path.join(module_path, 'module_desc.pb')
            if os.path.exists(desc_pb_path) and os.path.isfile(desc_pb_path):
                info = {}
                desc = module_desc_pb2.ModuleDesc()
                with open(desc_pb_path, "rb") as fp:
                    desc.ParseFromString(fp.read())
                info['version'] = desc.attr.map.data["module_info"].map.data[
                    "version"].s
                return True, info
            else:
                logger.warning(
                    "%s does not exist, the module will be reinstalled" %
                    desc_pb_path)
        except:
            pass
        return False, None

    def all_modules(self, update=False):
        if not update and self.modules_dict:
            return self.modules_dict
        self.modules_dict = {}
        for sub_dir_name in os.listdir(self.local_modules_dir):
            sub_dir_path = os.path.join(self.local_modules_dir, sub_dir_name)
            if os.path.isdir(sub_dir_path):
                valid, info = self.check_module_valid(sub_dir_path)
                if valid:
                    module_name = sub_dir_name
                    self.modules_dict[module_name] = (sub_dir_path,
                                                      info['version'])
        return self.modules_dict

    def search_module(self, module_name, module_version=None, update=False):
        self.all_modules(update=update)
        return self.modules_dict.get(module_name, None)

    def install_module(self,
                       module_name,
                       module_version=None,
                       upgrade=False,
                       extra=None):
        self.all_modules(update=True)
        module_info = self.modules_dict.get(module_name, None)
        if module_info:
            if not module_version or module_version == self.modules_dict[
                    module_name][1]:
                module_dir = self.modules_dict[module_name][0]
                module_tag = module_name if not module_version else '%s-%s' % (
                    module_name, module_version)
                tips = "Module %s already installed in %s" % (module_tag,
                                                              module_dir)
                return True, tips, self.modules_dict[module_name]

        search_result = hub.default_hub_server.get_module_url(
            module_name, version=module_version, extra=extra)
        name = search_result.get('name', None)
        url = search_result.get('url', None)
        md5_value = search_result.get('md5', None)
        installed_module_version = search_result.get('version', None)
        if not url or (module_version is not None and installed_module_version
                       != module_version) or (name != module_name):
<<<<<<< HEAD
            if default_hub_server._server_check() is False:
                tips = "Request Hub-Server unsuccessfully, please check your network."
            else:
                tips = "Can't find module %s" % module_name
                if module_version:
                    tips += " with version %s" % module_version
                module_tag = module_name if not module_version else '%s-%s' % (
                    module_name, module_version)
            srv_utils.hub_stat(['install fail', module_tag])
=======
            tips = "Can't find module %s" % module_name
            if module_version:
                tips += " with version %s" % module_version
            module_tag = module_name if not module_version else '%s-%s' % (
                module_name, module_version)
>>>>>>> b45db02c
            return False, tips, None

        result, tips, module_zip_file = default_downloader.download_file(
            url=url,
            save_path=hub.CACHE_HOME,
            save_name=module_name,
            replace=True,
            print_progress=True)
        result, tips, module_dir = default_downloader.uncompress(
            file=module_zip_file,
            dirname=MODULE_HOME,
            delete_file=True,
            print_progress=True)

        if module_dir:
            with open(os.path.join(MODULE_HOME, module_dir, "md5.txt"),
                      "w") as fp:
                fp.write(md5_value)
            save_path = os.path.join(MODULE_HOME, module_name)
            if os.path.exists(save_path):
                shutil.rmtree(save_path)
            shutil.move(module_dir, save_path)
            module_dir = save_path
            tips = "Successfully installed %s" % module_name
            if installed_module_version:
                tips += "-%s" % installed_module_version
            return True, tips, (module_dir, installed_module_version)
        tips = "Download %s-%s failed" % (module_name, module_version)
        return False, tips, module_dir

    def uninstall_module(self, module_name, module_version=None):
        self.all_modules(update=True)
        if not module_name in self.modules_dict:
            tips = "%s is not installed" % module_name
            return True, tips
        if module_version and module_version != self.modules_dict[module_name][
                1]:
            tips = "%s-%s is not installed" % (module_name, module_version)
            return True, tips
        tips = "Successfully uninstalled %s" % module_name
        if module_version:
            tips += '-%s' % module_version
        module_dir = self.modules_dict[module_name][0]
        shutil.rmtree(module_dir)
        return True, tips


default_module_manager = LocalModuleManager()<|MERGE_RESOLUTION|>--- conflicted
+++ resolved
@@ -101,7 +101,6 @@
         installed_module_version = search_result.get('version', None)
         if not url or (module_version is not None and installed_module_version
                        != module_version) or (name != module_name):
-<<<<<<< HEAD
             if default_hub_server._server_check() is False:
                 tips = "Request Hub-Server unsuccessfully, please check your network."
             else:
@@ -111,13 +110,6 @@
                 module_tag = module_name if not module_version else '%s-%s' % (
                     module_name, module_version)
             srv_utils.hub_stat(['install fail', module_tag])
-=======
-            tips = "Can't find module %s" % module_name
-            if module_version:
-                tips += " with version %s" % module_version
-            module_tag = module_name if not module_version else '%s-%s' % (
-                module_name, module_version)
->>>>>>> b45db02c
             return False, tips, None
 
         result, tips, module_zip_file = default_downloader.download_file(
