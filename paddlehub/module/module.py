#coding:utf-8
# Copyright (c) 2019  PaddlePaddle Authors. All Rights Reserved.
#
# Licensed under the Apache License, Version 2.0 (the "License"
# you may not use this file except in compliance with the License.
# You may obtain a copy of the License at
#
#     http://www.apache.org/licenses/LICENSE-2.0
#
# Unless required by applicable law or agreed to in writing, software
# distributed under the License is distributed on an "AS IS" BASIS,
# WITHOUT WARRANTIES OR CONDITIONS OF ANY KIND, either express or implied.
# See the License for the specific language governing permissions and
# limitations under the License.

from __future__ import absolute_import
from __future__ import division
from __future__ import print_function

import os
import time
import sys
import functools
import inspect
import importlib
import tarfile
import six
import shutil

import paddle
import paddle.fluid as fluid

from paddlehub.common import utils
from paddlehub.common import paddle_helper
from paddlehub.common.dir import CACHE_HOME
from paddlehub.common.lock import lock
from paddlehub.common.logger import logger
from paddlehub.common.hub_server import CacheUpdater
from paddlehub.common import tmp_dir
from paddlehub.common.downloader import progress
from paddlehub.module import module_desc_pb2
from paddlehub.module.manager import default_module_manager
from paddlehub.module.checker import ModuleChecker
from paddlehub.module.signature import Signature, create_signature
from paddlehub.module.base_processor import BaseProcessor
from paddlehub.io.parser import yaml_parser
from paddlehub import version

# PaddleHub module dir name
ASSETS_DIRNAME = "assets"
MODEL_DIRNAME = "model"
MODULE_DESC_PBNAME = "module_desc.pb"
PYTHON_DIR = "python"
PROCESSOR_NAME = "processor"
# PaddleHub var prefix
HUB_VAR_PREFIX = "@HUB_%s@"

_module_runnable_func = {}


def runnable(func):
    mod = func.__module__ + "." + inspect.stack()[1][3]
    _module_runnable_func[mod] = func.__name__

    def _wrapper(*args, **kwargs):
        return func(*args, **kwargs)

    return _wrapper


<<<<<<< HEAD
_module_serving_func = {}


def serving(func):
    mod = func.__module__ + "." + inspect.stack()[1][3]
    _module_serving_func[mod] = func.__name__

    def _wrapper(*args, **kwargs):
        return func(*args, **kwargs)

    return _wrapper


class Module(object):
=======
def moduleinfo(name, version, author, author_email, summary, type):
    def _wrapper(cls):
        if not issubclass(cls, Module):
            raise RuntimeError
        cls._name = name
        cls._version = version
        cls._author = author
        cls._author_email = author_email
        cls._summary = summary
        cls._type = type
        return cls

    return _wrapper
>>>>>>> 16f7e36f


class Module(object):
    def __new__(cls,
                name=None,
                directory=None,
                module_dir=None,
                version=None,
                **kwargs):
        if cls.__name__ == "Module":
            if name:
                module = cls.init_with_name(
                    name=name, version=version, **kwargs)
            elif directory:
                module = cls.init_with_directory(directory=directory, **kwargs)
            elif module_dir:
                logger.warning(
                    "Parameter module_dir is deprecated, please use directory to specify the path"
                )
                if isinstance(module_dir, list) or isinstance(
                        module_dir, tuple):
                    directory = module_dir[0]
                    version = module_dir[1]
                else:
                    directory = module_dir
                module = cls.init_with_directory(directory=directory, **kwargs)
            CacheUpdater("update_cache", module.name, module.version).start()
        else:
            if not name and not directory:
                directory = os.path.dirname(
                    os.path.abspath(sys.modules[cls.__module__].__file__))
                module = Module.init_with_directory(
                    directory=directory, **kwargs)
            else:
                module = object.__new__(cls)

        return module

    def __init__(self,
                 name=None,
                 directory=None,
                 module_dir=None,
                 version=None,
                 **kwargs):
        # Avoid module being initialized multiple times
        if "_is_initialize" in self.__dict__ and self._is_initialize:
            return

        mod = self.__class__.__module__ + "." + self.__class__.__name__
        if mod in _module_runnable_func:
            _run_func_name = _module_runnable_func[mod]
            self._run_func = getattr(self, _run_func_name)
        else:
            self._run_func = None
<<<<<<< HEAD
        self._serving_func_name = _module_serving_func.get(mod, None)
        self._code_version = "v2"
=======
>>>>>>> 16f7e36f
        self._directory = directory
        self._initialize(**kwargs)
        self._is_initialize = True

    @classmethod
    def init_with_name(cls, name, version=None, **kwargs):
        fp_lock = open(os.path.join(CACHE_HOME, name), "a")
        lock.flock(fp_lock, lock.LOCK_EX)
        log_msg = "Installing %s module" % name
        if version:
            log_msg += "-%s" % version
        logger.info(log_msg)
        extra = {"command": "install"}
        result, tips, module_dir = default_module_manager.install_module(
            module_name=name, module_version=version, extra=extra)
        if not result:
            logger.error(tips)
            raise RuntimeError(tips)

        logger.info(tips)
        lock.flock(fp_lock, lock.LOCK_UN)
        return cls.init_with_directory(directory=module_dir[0], **kwargs)

    @classmethod
    def init_with_directory(cls, directory, **kwargs):
        desc_file = os.path.join(directory, MODULE_DESC_PBNAME)
        if os.path.exists(desc_file):
            checker = ModuleChecker(directory)
            checker.check()
            return ModuleV1(directory=directory, **kwargs)

        basename = os.path.split(directory)[-1]
        dirname = os.path.join(*list(os.path.split(directory)[:-1]))
        sys.path.insert(0, dirname)
        _module = importlib.import_module("{}.module".format(basename))
        for _item, _cls in inspect.getmembers(_module, inspect.isclass):
            _item = _module.__dict__[_item]
            if issubclass(_item, Module):
                user_module = _item(directory=directory, **kwargs)
                break
        sys.path.pop(0)
        return user_module

    @property
    def run_func(self):
        return self._run_func

    @property
    def directory(self):
        return self._directory

    @property
    def author(self):
        return self.__class__._author

    @property
    def author_email(self):
        return self.__class__._author_email

    @property
    def summary(self):
        return self.__class__._summary

    @property
    def type(self):
        return self.__class__._type

    @property
    def version(self):
        return self.__class__._version

    @property
    def name(self):
        return self.__class__._name

    @property
    def is_runnable(self):
        return self._run_func != None

    @property
    def serving_func_name(self):
        return self._serving_func_name

    def _initialize(self):
        pass


class ModuleHelper(object):
    def __init__(self, directory):
        self.directory = directory

    def module_desc_path(self):
        return os.path.join(self.directory, MODULE_DESC_PBNAME)

    def model_path(self):
        return os.path.join(self.directory, MODEL_DIRNAME)

    def processor_path(self):
        return os.path.join(self.directory, PYTHON_DIR)

    def processor_name(self):
        return PROCESSOR_NAME

    def assets_path(self):
        return os.path.join(self.directory, ASSETS_DIRNAME)


class ModuleV1(Module):
    def __init__(self, name=None, directory=None, module_dir=None,
                 version=None):
        if not directory:
            return
        super(ModuleV1, self).__init__(name, directory, module_dir, version)
        self.program = None
        self.assets = []
        self.helper = None
        self.signatures = {}
        self.default_signature = None
        self.processor = None
        self.extra_info = {}

        # parse desc
        self.module_desc_path = os.path.join(self.directory, MODULE_DESC_PBNAME)
        self._desc = module_desc_pb2.ModuleDesc()
        with open(self.module_desc_path, "rb") as file:
            self._desc.ParseFromString(file.read())

        module_info = self.desc.attr.map.data['module_info']
        self._name = utils.from_module_attr_to_pyobj(
            module_info.map.data['name'])
        self._author = utils.from_module_attr_to_pyobj(
            module_info.map.data['author'])
        self._author_email = utils.from_module_attr_to_pyobj(
            module_info.map.data['author_email'])
        self._version = utils.from_module_attr_to_pyobj(
            module_info.map.data['version'])
        self._type = utils.from_module_attr_to_pyobj(
            module_info.map.data['type'])
        self._summary = utils.from_module_attr_to_pyobj(
            module_info.map.data['summary'])

        # cache data
        self.last_call_name = None
        self.cache_feed_dict = None
        self.cache_fetch_dict = None
        self.cache_program = None

        self.helper = ModuleHelper(directory)
        exe = fluid.Executor(fluid.CPUPlace())
        self.program, _, _ = fluid.io.load_inference_model(
            self.helper.model_path(), executor=exe)
        for block in self.program.blocks:
            for op in block.ops:
                if "op_callstack" in op.all_attrs():
                    op._set_attr("op_callstack", [""])
        self._load_processor()
        self._load_assets()
        self._recover_from_desc()
        self._generate_sign_attr()
        self._generate_extra_info()
        self._restore_parameter(self.program)
        self._recover_variable_info(self.program)

    @property
<<<<<<< HEAD
    def serving_func_name(self):
        serving_func_name = self.desc.attr.map.data['default_signature'].s
        return serving_func_name if serving_func_name != "" else None
=======
    def desc(self):
        return self._desc

    @property
    def author(self):
        return self._author

    @property
    def author_email(self):
        return self._author_email

    @property
    def summary(self):
        return self._summary

    @property
    def type(self):
        return self._type

    @property
    def version(self):
        return self._version

    @property
    def name(self):
        return self._name
>>>>>>> 16f7e36f

    def _dump_processor(self):
        import inspect
        pymodule = inspect.getmodule(self.processor)
        pycode = inspect.getsource(pymodule)
        processor_path = self.helper.processor_path()
        processor_md5 = utils.md5(pycode)
        processor_md5 += str(time.time())
        processor_name = utils.md5(processor_md5)
        output_file = os.path.join(processor_path, processor_name + ".py")
        utils.mkdir(processor_path)
        with open(output_file, "w") as file:
            file.write(pycode)
        utils.from_pyobj_to_module_attr(
            processor_name, self.desc.attr.map.data['processor_info'])

    def _load_processor(self):
        processor_path = self.helper.processor_path()
        if os.path.exists(processor_path):
            sys.path.append(processor_path)
            processor_name = utils.from_module_attr_to_pyobj(
                self.desc.attr.map.data['processor_info'])
            self.processor = __import__(processor_name).Processor(module=self)
        else:
            self.processor = None

    def _dump_assets(self):
        utils.mkdir(self.helper.assets_path())
        for asset in self.assets:
            filename = os.path.basename(asset)
            newfile = os.path.join(self.helper.assets_path(), filename)
            shutil.copyfile(asset, newfile)

    def _load_assets(self):
        assets_path = self.helper.assets_path()
        self.assets = []
        for file in os.listdir(assets_path):
            filepath = os.path.join(self.helper.assets_path(), file)
            self.assets.append(filepath)

    def _restore_parameter(self, program):
        global_block = program.global_block()
        param_attrs = self.desc.attr.map.data['param_attrs']
        for key, param_attr in param_attrs.map.data.items():
            param = paddle_helper.from_module_attr_to_param(param_attr)
            param['name'] = self.get_var_name_with_prefix(key)
            if (param['name'] not in global_block.vars):
                continue
            var = global_block.var(param['name'])
            global_block.create_parameter(
                shape=var.shape,
                dtype=var.dtype,
                type=var.type,
                lod_level=var.lod_level,
                error_clip=var.error_clip,
                stop_gradient=var.stop_gradient,
                is_data=var.is_data,
                **param)

    def _recover_variable_info(self, program):
        var_infos = self.desc.attr.map.data['var_infos']
        for var_info in var_infos.map.data:
            idx = utils.from_module_attr_to_pyobj(
                var_infos.map.data[var_info].map.data['block_id'])
            stop_gradient = utils.from_module_attr_to_pyobj(
                var_infos.map.data[var_info].map.data['stop_gradient'])
            block = program.blocks[idx]
            var_name = self.get_var_name_with_prefix(var_info)
            if var_name in block.vars:
                var = block.vars[var_name]
                var.stop_gradient = stop_gradient

    def get_extra_info(self, key):
        return self.extra_info.get(key, None)

    def _generate_extra_info(self):
        for key in self.extra_info:
            self.__dict__["get_%s" % key] = functools.partial(
                self.get_extra_info, key=key)

    def _generate_sign_attr(self):
        self._check_signatures()
        for sign in self.signatures:
            self.__dict__[sign] = functools.partial(
                self.__call__, sign_name=sign)

    def get_vocab_path(self):
        for assets_file in self.assets:
            if "vocab.txt" in assets_file:
                return assets_file
        return None

    def get_word_dict_path(self):
        for assets_file in self.assets:
            if "dict.wordseg.pickle" in assets_file:
                return assets_file
        return None

    def get_spm_path(self):
        for assets_file in self.assets:
            if "spm_cased_simp_sampled.model" in assets_file:
                return assets_file
        return None

    def _recover_from_desc(self):
        # recover signature
        for sign, module_var in self.desc.sign2var.items():
            inputs = []
            outputs = []
            feed_names = []
            fetch_names = []
            for var in module_var.feed_desc:
                variable = self.program.global_block().vars[var.var_name]
                inputs.append(variable)
                feed_names.append(var.alias)

            for var in module_var.fetch_desc:
                variable = self.program.global_block().vars[var.var_name]
                outputs.append(variable)
                fetch_names.append(var.alias)

            self.signatures[sign] = create_signature(
                sign,
                inputs=inputs,
                outputs=outputs,
                feed_names=feed_names,
                fetch_names=fetch_names)

        # recover default signature
        default_signature_name = utils.from_module_attr_to_pyobj(
            self.desc.attr.map.data['default_signature'])
        self.default_signature = self.signatures[
            default_signature_name].name if default_signature_name else None

        # recover module info
        module_info = self.desc.attr.map.data['module_info']
        self._name = utils.from_module_attr_to_pyobj(
            module_info.map.data['name'])
        self._author = utils.from_module_attr_to_pyobj(
            module_info.map.data['author'])
        self._author_email = utils.from_module_attr_to_pyobj(
            module_info.map.data['author_email'])
        self._version = utils.from_module_attr_to_pyobj(
            module_info.map.data['version'])
        self._type = utils.from_module_attr_to_pyobj(
            module_info.map.data['type'])
        self._summary = utils.from_module_attr_to_pyobj(
            module_info.map.data['summary'])

        # recover extra info
        extra_info = self.desc.attr.map.data['extra_info']
        self.extra_info = {}
        for key, value in extra_info.map.data.items():
            self.extra_info[key] = utils.from_module_attr_to_pyobj(value)

        # recover name prefix
        self._name_prefix = utils.from_module_attr_to_pyobj(
            self.desc.attr.map.data["name_prefix"])

    def __call__(self, sign_name, data, use_gpu=False, batch_size=1, **kwargs):
        self.check_processor()

        def _get_reader_and_feeder(data_format, data, place):
            def _reader(process_data):
                for item in zip(*process_data):
                    yield item

            process_data = []
            feed_name_list = []
            for key in data_format:
                process_data.append([value['processed'] for value in data[key]])
                feed_name_list.append(data_format[key]['feed_key'])
            feeder = fluid.DataFeeder(feed_list=feed_name_list, place=place)
            return functools.partial(_reader, process_data=process_data), feeder

        if self.last_call_name != sign_name:
            self.last_call_name = sign_name
            self.cache_feed_dict, self.cache_fetch_dict, self.cache_program = self.context(
                sign_name, for_test=True)
        feed_dict = self.cache_feed_dict
        fetch_dict = self.cache_fetch_dict
        program = self.cache_program

        fetch_list = list(set([value for key, value in fetch_dict.items()]))
        with fluid.program_guard(program):
            result = []
            index = 0
            try:
                _places = os.environ["CUDA_VISIBLE_DEVICES"]
                int(_places[0])
            except:
                use_gpu = False

            place = fluid.CUDAPlace(0) if use_gpu else fluid.CPUPlace()

            exe = fluid.Executor(place=place)
            data = self.processor.preprocess(
                sign_name=sign_name, data_dict=data)
            data_format = self.processor.data_format(sign_name=sign_name)
            reader, feeder = _get_reader_and_feeder(data_format, data, place)
            reader = paddle.batch(reader, batch_size=batch_size)
            for batch in reader():
                data_out = exe.run(
                    feed=feeder.feed(batch),
                    fetch_list=fetch_list,
                    return_numpy=False)
                sub_data = {
                    key: value[index:index + len(batch)]
                    for key, value in data.items()
                }
                result += self.processor.postprocess(sign_name, data_out,
                                                     sub_data, **kwargs)
                index += len(batch)

        return result

    def check_processor(self):
        if not self.processor:
            raise ValueError("This Module is not callable!")

    @property
    def is_runnable(self):
        return self.default_signature != None

    @property
    def code_version(self):
        return self._code_version

    def context(self,
                sign_name=None,
                for_test=False,
                trainable=True,
                regularizer=None,
                max_seq_len=128,
                learning_rate=1e-3):
        """
        Args:
            max_seq_len(int): maximum sequence length, this option is only
            available for BERT/ERNIE module
        """

        if sign_name:
            if sign_name not in self.signatures:
                raise KeyError(
                    "Module did not have a signature with name %s" % sign_name)
            signature = self.signatures[sign_name]
        else:
            inputs = [
                input for signature in self.signatures.values()
                for input in signature.inputs
            ]
            outputs = [
                output for signature in self.signatures.values()
                for output in signature.outputs
            ]
            feed_names = [
                feed_name for signature in self.signatures.values()
                for feed_name in signature.feed_names
            ]
            fetch_names = [
                fetch_name for signature in self.signatures.values()
                for fetch_name in signature.fetch_names
            ]
            signature = create_signature(
                name="hub_temp_signature",
                inputs=inputs,
                outputs=outputs,
                feed_names=feed_names,
                fetch_names=fetch_names,
                for_predict=False)

        program = self.program.clone(for_test=for_test)
        paddle_helper.remove_feed_fetch_op(program)

        if not for_test:
            paddle_helper.set_parameter_trainable(program, trainable)

            paddle_helper.set_parameter_learning_rate(program, learning_rate)

            paddle_helper.set_parameter_regularizer(program, regularizer)

            self._restore_parameter(program)

        self._recover_variable_info(program)

        paddle_helper.set_op_attr(program, is_test=for_test)
        feed_dict = {}
        fetch_dict = {}
        for index, var in enumerate(signature.inputs):
            feed_dict[index] = program.global_block().var(var.name)
            key = signature.feed_names[index]
            if key:
                feed_dict[key] = program.global_block().var(var.name)

        for index, var in enumerate(signature.outputs):
            fetch_dict[index] = program.global_block().var(var.name)
            key = signature.fetch_names[index]
            if key:
                fetch_dict[key] = program.global_block().var(var.name)

        # update BERT/ERNIE's input tensor's sequence length to max_seq_len
        if "bert" in self.name or self.name.startswith("ernie"):
            MAX_SEQ_LENGTH = 512
            if max_seq_len > MAX_SEQ_LENGTH or max_seq_len <= 0:
                raise ValueError(
                    "max_seq_len({}) should be in the range of [1, {}]".format(
                        max_seq_len, MAX_SEQ_LENGTH))
            logger.info(
                "Set maximum sequence length of input tensor to {}".format(
                    max_seq_len))
            if self.name.startswith("ernie_v2"):
                feed_list = [
                    "input_ids", "position_ids", "segment_ids", "input_mask",
                    "task_ids"
                ]
            else:
                feed_list = [
                    "input_ids", "position_ids", "segment_ids", "input_mask"
                ]
            for tensor_name in feed_list:
                seq_tensor_shape = [-1, max_seq_len, 1]
                logger.info("The shape of input tensor[{}] set to {}".format(
                    tensor_name, seq_tensor_shape))
                program.global_block().var(
                    feed_dict[tensor_name].name).desc.set_shape(
                        seq_tensor_shape)

        # record num parameters loaded by paddlehub
        num_param_loaded = 0
        for param in program.global_block().iter_parameters():
            num_param_loaded += 1
        logger.info(
            "%d pretrained paramaters loaded by PaddleHub" % num_param_loaded)

        return feed_dict, fetch_dict, program

    def get_name_prefix(self):
        return self._name_prefix

    def get_var_name_with_prefix(self, var_name):
        return self.get_name_prefix() + var_name

    def _check_signatures(self):
        if not self.signatures:
            raise ValueError("Signatures should not be None")

        for key, sign in self.signatures.items():
            if not isinstance(sign, Signature):
                raise TypeError(
                    "Item in Signatures shoule be an instance of paddlehub.Signature"
                )

            for input in sign.inputs:
                _tmp_program = input.block.program
                if not self.program == _tmp_program:
                    raise ValueError(
                        "All input and outputs variables in signature should come from the same Program"
                    )

            for output in sign.outputs:
                _tmp_program = output.block.program
                if not self.program == _tmp_program:
                    raise ValueError(
                        "All input and outputs variables in signature should come from the same Program"
                    )<|MERGE_RESOLUTION|>--- conflicted
+++ resolved
@@ -68,7 +68,7 @@
     return _wrapper
 
 
-<<<<<<< HEAD
+
 _module_serving_func = {}
 
 
@@ -82,8 +82,6 @@
     return _wrapper
 
 
-class Module(object):
-=======
 def moduleinfo(name, version, author, author_email, summary, type):
     def _wrapper(cls):
         if not issubclass(cls, Module):
@@ -97,7 +95,6 @@
         return cls
 
     return _wrapper
->>>>>>> 16f7e36f
 
 
 class Module(object):
@@ -152,11 +149,8 @@
             self._run_func = getattr(self, _run_func_name)
         else:
             self._run_func = None
-<<<<<<< HEAD
         self._serving_func_name = _module_serving_func.get(mod, None)
         self._code_version = "v2"
-=======
->>>>>>> 16f7e36f
         self._directory = directory
         self._initialize(**kwargs)
         self._is_initialize = True
@@ -321,11 +315,10 @@
         self._recover_variable_info(self.program)
 
     @property
-<<<<<<< HEAD
     def serving_func_name(self):
         serving_func_name = self.desc.attr.map.data['default_signature'].s
         return serving_func_name if serving_func_name != "" else None
-=======
+
     def desc(self):
         return self._desc
 
@@ -352,7 +345,6 @@
     @property
     def name(self):
         return self._name
->>>>>>> 16f7e36f
 
     def _dump_processor(self):
         import inspect
