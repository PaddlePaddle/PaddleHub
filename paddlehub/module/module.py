--- conflicted
+++ resolved
@@ -123,6 +123,10 @@
         `hub run` command.
         '''
         return self._run_func != None
+      
+    @property
+    def serving_func_name(self):
+        return self._serving_func_name
 
 
 class Module(object):
@@ -291,67 +295,6 @@
         user_module_cls.directory = directory
         return user_module_cls(**kwargs)
 
-<<<<<<< HEAD
-    @classmethod
-    def get_py_requirements(cls):
-        '''
-        '''
-        req_file = os.path.join(cls.directory, 'requirements.txt')
-        if not os.path.exists(req_file):
-            return []
-
-        with open(req_file, 'r') as file:
-            return file.read().split('\n')
-
-
-class RunModule(object):
-    '''
-    '''
-
-    def __init__(self, *args, **kwargs):
-        # Avoid module being initialized multiple times
-        if '_is_initialize' in self.__dict__ and self._is_initialize:
-            return
-
-        super(RunModule, self).__init__()
-        _run_func_name = self._get_func_name(self.__class__, _module_runnable_func)
-        self._run_func = getattr(self, _run_func_name) if _run_func_name else None
-        self._serving_func_name = self._get_func_name(self.__class__, _module_serving_func)
-        self._is_initialize = True
-
-    def _get_func_name(self, current_cls: Generic, module_func_dict: dict) -> Optional[str]:
-        mod = current_cls.__module__ + '.' + current_cls.__name__
-        if mod in module_func_dict:
-            _func_name = module_func_dict[mod]
-            return _func_name
-        elif current_cls.__bases__:
-            for base_class in current_cls.__bases__:
-                return self._get_func_name(base_class, module_func_dict)
-        else:
-            return None
-
-    @property
-    def serving_func_name(self):
-        return self._serving_func_name
-
-    @classmethod
-    def get_py_requirements(cls) -> List[str]:
-        '''
-        '''
-        py_module = sys.modules[cls.__module__]
-        directory = os.path.dirname(py_module.__file__)
-        req_file = os.path.join(directory, 'requirements.txt')
-        if not os.path.exists(req_file):
-            return []
-        with open(req_file, 'r') as file:
-            return file.read()
-
-    @property
-    def is_runnable(self) -> bool:
-        return self._run_func != None
-
-=======
->>>>>>> b7d9adc1
 
 def moduleinfo(name: str,
                version: str,
