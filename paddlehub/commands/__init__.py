#coding:utf-8
# Copyright (c) 2019  PaddlePaddle Authors. All Rights Reserved.
#
# Licensed under the Apache License, Version 2.0 (the "License"
# you may not use this file except in compliance with the License.
# You may obtain a copy of the License at
#
#     http://www.apache.org/licenses/LICENSE-2.0
#
# Unless required by applicable law or agreed to in writing, software
# distributed under the License is distributed on an "AS IS" BASIS,
# WITHOUT WARRANTIES OR CONDITIONS OF ANY KIND, either express or implied.
# See the License for the specific language governing permissions and
# limitations under the License.

from . import download
from . import run
from . import show
from . import version
from . import list
from . import install
from . import uninstall
from . import search
from . import help
from . import clear
<<<<<<< HEAD
=======
from . import config
>>>>>>> 33c08f20
from . import hub
from . import autofinetune<|MERGE_RESOLUTION|>--- conflicted
+++ resolved
@@ -23,9 +23,6 @@
 from . import search
 from . import help
 from . import clear
-<<<<<<< HEAD
-=======
 from . import config
->>>>>>> 33c08f20
 from . import hub
 from . import autofinetune