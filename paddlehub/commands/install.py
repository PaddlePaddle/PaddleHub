#coding:utf-8
# Copyright (c) 2019  PaddlePaddle Authors. All Rights Reserved.
#
# Licensed under the Apache License, Version 2.0 (the "License"
# you may not use this file except in compliance with the License.
# You may obtain a copy of the License at
#
#     http://www.apache.org/licenses/LICENSE-2.0
#
# Unless required by applicable law or agreed to in writing, software
# distributed under the License is distributed on an "AS IS" BASIS,
# WITHOUT WARRANTIES OR CONDITIONS OF ANY KIND, either express or implied.
# See the License for the specific language governing permissions and
# limitations under the License.

from __future__ import absolute_import
from __future__ import division
from __future__ import print_function

import argparse
import os

from paddlehub.common import utils
from paddlehub.module.manager import default_module_manager
from paddlehub.commands.base_command import BaseCommand, ENTRY


class InstallCommand(BaseCommand):
    name = "install"

    def __init__(self, name):
        super(InstallCommand, self).__init__(name)
        self.show_in_help = True
        self.description = "Install PaddleHub module."
        self.parser = self.parser = argparse.ArgumentParser(
            description=self.__class__.__doc__,
            prog='%s %s <module_name>' % (ENTRY, name),
            usage='%(prog)s',
            add_help=False)
        # yapf: disable
        self.add_arg('--path',  str,  "",   "path to save the model/module" )
        # yapf: enable

    def execute(self, argv):
        if not argv:
            print("ERROR: Please specify a module name.\n")
            self.help()
            return False
        extra = {"command": "install"}
<<<<<<< HEAD
        args = self.parser.parse_args(argv[1:])
        module_path = args.path

        result, tips, module_dir = default_module_manager.install_module(
            module_name=module_name,
            module_version=module_version,
            module_path=module_path,
            extra=extra)
=======
        if argv[0].endswith("tar.gz") or argv[0].endswith("phm"):
            result, tips, module_dir = default_module_manager.install_module(
                module_package=argv[0], extra=extra)
        elif os.path.exists(argv[0]) and os.path.isdir(argv[0]):
            result, tips, module_dir = default_module_manager.install_module(
                module_dir=argv[0], extra=extra)
        else:
            module_name = argv[0]
            module_version = None if "==" not in module_name else module_name.split(
                "==")[1]
            module_name = module_name if "==" not in module_name else module_name.split(
                "==")[0]
            result, tips, module_dir = default_module_manager.install_module(
                module_name=module_name,
                module_version=module_version,
                extra=extra)
>>>>>>> 81dfda51
        print(tips)

        return True


command = InstallCommand.instance()<|MERGE_RESOLUTION|>--- conflicted
+++ resolved
@@ -37,9 +37,6 @@
             prog='%s %s <module_name>' % (ENTRY, name),
             usage='%(prog)s',
             add_help=False)
-        # yapf: disable
-        self.add_arg('--path',  str,  "",   "path to save the model/module" )
-        # yapf: enable
 
     def execute(self, argv):
         if not argv:
@@ -47,16 +44,7 @@
             self.help()
             return False
         extra = {"command": "install"}
-<<<<<<< HEAD
-        args = self.parser.parse_args(argv[1:])
-        module_path = args.path
 
-        result, tips, module_dir = default_module_manager.install_module(
-            module_name=module_name,
-            module_version=module_version,
-            module_path=module_path,
-            extra=extra)
-=======
         if argv[0].endswith("tar.gz") or argv[0].endswith("phm"):
             result, tips, module_dir = default_module_manager.install_module(
                 module_package=argv[0], extra=extra)
@@ -73,7 +61,7 @@
                 module_name=module_name,
                 module_version=module_version,
                 extra=extra)
->>>>>>> 81dfda51
+        
         print(tips)
 
         return True
