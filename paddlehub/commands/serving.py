--- conflicted
+++ resolved
@@ -28,18 +28,15 @@
 from paddlehub.common.dir import CONF_HOME
 from paddlehub.common.hub_server import CacheUpdater
 import multiprocessing
-<<<<<<< HEAD
 import time
 import signal
-=======
->>>>>>> 98ea5f17
+
 
 if platform.system() == "Windows":
 
     class StandaloneApplication(object):
         def __init__(self):
             pass
-<<<<<<< HEAD
 
         def load_config(self):
             pass
@@ -79,38 +76,6 @@
         return False
     else:
         return True
-=======
-
-        def load_config(self):
-            pass
-
-        def load(self):
-            pass
-else:
-    import gunicorn.app.base
-
-    class StandaloneApplication(gunicorn.app.base.BaseApplication):
-        def __init__(self, app, options=None):
-            self.options = options or {}
-            self.application = app
-            super(StandaloneApplication, self).__init__()
-
-        def load_config(self):
-            config = {
-                key: value
-                for key, value in self.options.items()
-                if key in self.cfg.settings and value is not None
-            }
-            for key, value in config.items():
-                self.cfg.set(key.lower(), value)
-
-        def load(self):
-            return self.application
-
-
-def number_of_workers():
-    return (multiprocessing.cpu_count() * 2) + 1
->>>>>>> 98ea5f17
 
 
 class ServingCommand(BaseCommand):
