# coding:utf-8
# Copyright (c) 2019  PaddlePaddle Authors. All Rights Reserved.
#
# Licensed under the Apache License, Version 2.0 (the "License"
# you may not use this file except in compliance with the License.
# You may obtain a copy of the License at
#
#     http://www.apache.org/licenses/LICENSE-2.0
#
# Unless required by applicable law or agreed to in writing, software
# distributed under the License is distributed on an "AS IS" BASIS,
# WITHOUT WARRANTIES OR CONDITIONS OF ANY KIND, either express or implied.
# See the License for the specific language governing permissions and
# limitations under the License.

from typing import List

import paddlehub as hub
from paddlehub.commands import register, _commands


@register(name='hub.help', description='Show help for commands.')
class HelpCommand:
    def execute(self, argv: List) -> bool:
        msg = 'Usage:\n'
<<<<<<< HEAD
        msg += '\thub <command> <options>\n\n'
=======
        msg += '    hub <command> <options>\n\n'
>>>>>>> 0bdbbd73
        msg += 'Commands:\n'
        for command, detail in _commands['hub'].items():
            if command.startswith('_'):
                continue

            if not '_description' in detail:
                continue
<<<<<<< HEAD
            msg += '\t{:>15}\t\t{}\n'.format(command, detail['_description'])
=======
            msg += '    {:<15}        {}\n'.format(command, detail['_description'])
>>>>>>> 0bdbbd73

        print(msg)
        return True<|MERGE_RESOLUTION|>--- conflicted
+++ resolved
@@ -23,11 +23,7 @@
 class HelpCommand:
     def execute(self, argv: List) -> bool:
         msg = 'Usage:\n'
-<<<<<<< HEAD
-        msg += '\thub <command> <options>\n\n'
-=======
         msg += '    hub <command> <options>\n\n'
->>>>>>> 0bdbbd73
         msg += 'Commands:\n'
         for command, detail in _commands['hub'].items():
             if command.startswith('_'):
@@ -35,11 +31,8 @@
 
             if not '_description' in detail:
                 continue
-<<<<<<< HEAD
-            msg += '\t{:>15}\t\t{}\n'.format(command, detail['_description'])
-=======
+
             msg += '    {:<15}        {}\n'.format(command, detail['_description'])
->>>>>>> 0bdbbd73
 
         print(msg)
         return True