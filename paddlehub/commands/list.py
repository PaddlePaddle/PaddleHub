# coding:utf-8
# Copyright (c) 2019  PaddlePaddle Authors. All Rights Reserved.
#
# Licensed under the Apache License, Version 2.0 (the "License"
# you may not use this file except in compliance with the License.
# You may obtain a copy of the License at
#
#     http://www.apache.org/licenses/LICENSE-2.0
#
# Unless required by applicable law or agreed to in writing, software
# distributed under the License is distributed on an "AS IS" BASIS,
# WITHOUT WARRANTIES OR CONDITIONS OF ANY KIND, either express or implied.
# See the License for the specific language governing permissions and
# limitations under the License.

from typing import List

import paddlehub as hub
from paddlehub.commands import register
from paddlehub.module.manager import LocalModuleManager
from paddlehub.utils import log, platform


@register(name='hub.list', description='Show help for commands.')
class ListCommand:
    def execute(self, argv: List) -> bool:
        manager = LocalModuleManager()
<<<<<<< HEAD
        table = log.Table()

        widths = [20, 40] if platform.is_windows() else [25, 50]
        aligns = ['^', '<']
        table.append('ModuleName', 'Path', widths=widths, aligns=aligns, colors=['green', 'green'])

        for module in manager.list():
            table.append(module.name, module.directory, widths=widths, aligns=aligns)
=======

        widths = [20, 40] if platform.is_windows() else [25, 50]
        aligns = ['^', '<']
        table = log.Table(widths=widths, aligns=aligns)

        table.append('ModuleName', 'Path', colors=['green', 'green'])

        for module in manager.list():
            table.append(module.name, module.directory)
>>>>>>> 0bdbbd73

        print(table)
        return True<|MERGE_RESOLUTION|>--- conflicted
+++ resolved
@@ -25,16 +25,6 @@
 class ListCommand:
     def execute(self, argv: List) -> bool:
         manager = LocalModuleManager()
-<<<<<<< HEAD
-        table = log.Table()
-
-        widths = [20, 40] if platform.is_windows() else [25, 50]
-        aligns = ['^', '<']
-        table.append('ModuleName', 'Path', widths=widths, aligns=aligns, colors=['green', 'green'])
-
-        for module in manager.list():
-            table.append(module.name, module.directory, widths=widths, aligns=aligns)
-=======
 
         widths = [20, 40] if platform.is_windows() else [25, 50]
         aligns = ['^', '<']
@@ -44,7 +34,6 @@
 
         for module in manager.list():
             table.append(module.name, module.directory)
->>>>>>> 0bdbbd73
 
         print(table)
         return True