--- conflicted
+++ resolved
@@ -1,5 +1,3 @@
-<<<<<<< HEAD
-=======
 #coding:utf-8
 # Copyright (c) 2019  PaddlePaddle Authors. All Rights Reserved.
 #
@@ -60,5 +58,4 @@
                 hubconf.log_enable = ast.literal_eval(arg.split("==")[1])
             else:
                 ConfigCommand.show_help()
-        return True
->>>>>>> 0bdbbd73
+        return True