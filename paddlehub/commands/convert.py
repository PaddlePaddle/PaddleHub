--- conflicted
+++ resolved
@@ -58,12 +58,7 @@
         tfp.add(name=self.init_file, arcname=os.path.join(self.module, INIT_FILE))
 
     def create_module_py(self):
-<<<<<<< HEAD
-        template_file = open(
-            os.path.join(TMPL_DIR, 'x_model.tmpl'), 'r', encoding='utf-8')
-=======
         template_file = open(os.path.join(TMPL_DIR, 'x_model.tmpl'), 'r', encoding='utf-8')
->>>>>>> a3c5feb5
         tmpl = Template(template_file.read())
         lines = []
 
@@ -87,24 +82,12 @@
         shutil.copyfile(os.path.join(TMPL_DIR, 'init_py.tmpl'), self.init_file)
 
     def create_serving_demo_py(self):
-<<<<<<< HEAD
-        template_file = open(
-            os.path.join(TMPL_DIR, 'serving_demo.tmpl'), 'r', encoding='utf-8')
-=======
         template_file = open(os.path.join(TMPL_DIR, 'serving_demo.tmpl'), 'r', encoding='utf-8')
->>>>>>> a3c5feb5
         tmpl = Template(template_file.read())
         lines = []
 
         lines.append(tmpl.substitute(MODULE_NAME=self.module))
         self.serving_file = os.path.join(self._tmp_dir, SERVING_FILE)
-<<<<<<< HEAD
-        if os.path.exists(self.serving_file):
-            raise RuntimeError(
-                'File `{}` is already exists in src dir.'.format(SERVING_FILE))
-
-=======
->>>>>>> a3c5feb5
         with open(self.serving_file, 'w', encoding='utf-8') as fp:
             fp.writelines(lines)
 
