--- conflicted
+++ resolved
@@ -46,32 +46,6 @@
         else:
             module = Module(name=module_name)
 
-<<<<<<< HEAD
-        # If the module is not executable, give an alarm and exit
-<<<<<<< HEAD
-        if not self.module.is_runable:
-=======
-        if not self.module.is_runnable:
->>>>>>> 68d55d77dfadfdd25492102ff532cb7170b66061
-            print("ERROR! Module %s is not executable." % module_name)
-            return False
-
-        if self.module.code_version == "v2":
-<<<<<<< HEAD
-            results = self.module(argv[1:])
-=======
-            results = self.module.run_func(argv[1:])
->>>>>>> 68d55d77dfadfdd25492102ff532cb7170b66061
-        else:
-            self.module.check_processor()
-            self.add_module_config_arg()
-            self.add_module_input_arg()
-<<<<<<< HEAD
-
-            if not argv[1:]:
-                self.help()
-                return False
-=======
         if not module.is_runnable:
             print('ERROR! Module {} is not executable.'.format(module_name))
             return False
@@ -80,7 +54,6 @@
             result = self.run_module_v1(module, argv[1:])
         else:
             result = module._run_func(argv[1:])
->>>>>>> 595f4534
 
         print(result)
         return True
@@ -88,29 +61,9 @@
     def run_module_v1(self, module, argv: List) -> Any:
         parser = argparse.ArgumentParser(prog='hub run {}'.format(module.name), add_help=False)
 
-<<<<<<< HEAD
-=======
-
-            if not argv[1:]:
-                self.help()
-                return False
-
-            self.args = self.parser.parse_args(argv[1:])
-
-            config = self.get_config()
-            data = self.get_data()
-
->>>>>>> 68d55d77dfadfdd25492102ff532cb7170b66061
-            try:
-                self.check_data(data)
-            except DataFormatError:
-                self.help()
-                return False
-=======
         arg_input_group = parser.add_argument_group(title='Input options', description='Data feed into the module.')
         arg_config_group = parser.add_argument_group(
             title='Config options', description='Run configuration for controlling module behavior, optional.')
->>>>>>> 595f4534
 
         arg_config_group.add_argument(
             '--use_gpu', type=ast.literal_eval, default=False, help='whether use GPU for prediction')
