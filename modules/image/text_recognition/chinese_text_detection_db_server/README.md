--- conflicted
+++ resolved
@@ -171,13 +171,10 @@
 
   增加更多预训练数据，更新预训练参数
 
-<<<<<<< HEAD
-=======
 * 1.0.3
 
   移除 fluid api
-
->>>>>>> 57d97730
+  
   - ```shell
     $ hub install chinese_text_detection_db_server==1.0.3
     ```