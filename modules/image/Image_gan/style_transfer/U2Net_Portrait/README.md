--- conflicted
+++ resolved
@@ -1,108 +1,3 @@
-<<<<<<< HEAD
-# U2Net_Portrait
-
-|模型名称|U2Net_Portrait|
-| :--- | :---: |
-|类别|图像 - 图像生成|
-|网络|U^2Net|
-|数据集|-|
-|是否支持Fine-tuning|否|
-|模型大小|254MB|
-|最新更新日期|2021-02-26|
-|数据指标|-|
-
-
-## 一、模型基本信息
-
-- ### 应用效果展示
-  - 样例结果示例：
-    <p align="center">
-    <img src="https://ai-studio-static-online.cdn.bcebos.com/07f73466f3294373965e06c141c4781992f447104a94471dadfabc1c3d920861"  height='50%' hspace='10'/>
-    <br />
-    输入图像
-    <br />
-    <img src="https://ai-studio-static-online.cdn.bcebos.com/c6ab02cf27414a5ba5921d9e6b079b487f6cda6026dc4d6dbca8f0167ad7cae3"   height='50%' hspace='10'/>
-    <br />
-    输出图像
-    <br />
-    </p>
-
-
-- ### 模型介绍
-
-  - U2Net_Portrait 可以用于提取人脸的素描结果。
-
-
-## 二、安装
-
-- ### 1、环境依赖  
-
-  - paddlepaddle >= 2.0.0  
-
-  - paddlehub >= 2.0.0  | [如何安装paddlehub](../../../../docs/docs_ch/get_start/installation.rst)
-
-- ### 2、安装
-
-  - ```shell
-    $ hub install U2Net_Portrait
-    ```
-  - 如您安装时遇到问题，可参考：[零基础windows安装](../../../../docs/docs_ch/get_start/windows_quickstart.md)
- | [零基础Linux安装](../../../../docs/docs_ch/get_start/linux_quickstart.md) | [零基础MacOS安装](../../../../docs/docs_ch/get_start/mac_quickstart.md)
-
-## 三、模型API预测
-
-- ### 1、预测代码示例
-
-  - ```python
-    import paddlehub as hub
-    import cv2
-
-    model = hub.Module(name="U2Net_Portrait")
-    result = model.Cartoon_GEN(images=[cv2.imread('/PATH/TO/IMAGE')])
-    # or
-    # result = model.Cartoon_GEN(paths=['/PATH/TO/IMAGE'])
-    ```
-
-- ### 2、API
-
-  - ```python
-    def Portrait_GEN(images=None,
-                    paths=None,
-                    scale=1,
-                    batch_size=1,
-                    output_dir='output',
-                    face_detection=True,
-                    visualization=False):
-    ```
-
-    - 人脸画像生成API。
-
-    - **参数**
-
-      - images (list\[numpy.ndarray\]): 图片数据，ndarray.shape 为 \[H, W, C\]；<br/>
-      - paths (list\[str\]): 输入图像路径；<br/>
-      - scale (float) : 缩放因子（与face_detection相关联)；<br/>
-      - batch_size (int) : batch大小；<br/>
-      - output\_dir (str): 图片的保存路径，默认设为 output；<br/>
-      - visualization (bool) : 是否将结果保存为图片文件；；<br/>
-
-      **NOTE:** paths和images两个参数选择其一进行提供数据
-
-    - **返回**
-      - res (list\[numpy.ndarray\]): 输出图像数据，ndarray.shape 为 \[H, W, C\]
-
-
-
-## 四、更新历史
-
-* 1.0.0
-
-  初始发布
-
-  - ```shell
-    $ hub install U2Net_Portrait==1.0.0
-    ```
-=======
 # U2Net_Portrait
 
 |模型名称|U2Net_Portrait|
@@ -205,5 +100,4 @@
 
   - ```shell
     $ hub install U2Net_Portrait==1.0.0
-    ```
->>>>>>> c8ad2116
+    ```