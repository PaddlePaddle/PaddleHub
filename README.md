--- conflicted
+++ resolved
@@ -41,11 +41,8 @@
 * Python==2.7 or Python>=3.5 for Linux or Mac
 
   **Python>=3.6 for Windows**
-<<<<<<< HEAD
 
-=======
-  
->>>>>>> a6765a47
+
 * PaddlePaddle>=1.5
 
 除上述依赖外，PaddleHub的预训练模型和预置数据集需要连接服务端进行下载，请确保机器可以正常访问网络。若本地已存在相关的数据集和预训练模型，则可以离线运行PaddleHub。
