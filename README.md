English | [简体中文](README_ch.md)

<p align="center">
 <img src="./docs/imgs/paddlehub_logo.jpg" align="middle">
<p align="center">
<div align="center">  
  <h3> <a href=#QuickStart> QuickStart </a> | <a href="https://paddlehub.readthedocs.io/en/release-v2.1"> Tutorial </a> | <a href="https://www.paddlepaddle.org.cn/hublist"> Models List </a> | <a href="https://www.paddlepaddle.org.cn/hub"> Demos </a> </h3>
</div>

------------------------------------------------------------------------------------------

<p align="center">
    <a href="./LICENSE"><img src="https://img.shields.io/badge/license-Apache%202-dfd.svg"></a>
    <a href="https://github.com/PaddlePaddle/PaddleHub/releases"><img src="https://img.shields.io/github/v/release/PaddlePaddle/PaddleHub?color=ffa"></a>
    <a href=""><img src="https://img.shields.io/badge/python-3.6+-aff.svg"></a>
    <a href=""><img src="https://img.shields.io/badge/os-linux%2C%20win%2C%20mac-pink.svg"></a>
    <a href=""><img src="https://img.shields.io/pypi/format/paddlehub?color=c77"></a>
</p>
<p align="center">
    <a href="https://github.com/PaddlePaddle/PaddleHub/graphs/contributors"><img src="https://img.shields.io/github/contributors/PaddlePaddle/PaddleHub?color=9ea"></a>
    <a href="https://github.com/PaddlePaddle/PaddleHub/commits"><img src="https://img.shields.io/github/commit-activity/m/PaddlePaddle/PaddleHub?color=3af"></a>
    <a href="https://pypi.org/project/paddlehub/"><img src="https://img.shields.io/pypi/dm/paddlehub?color=9cf"></a>
    <a href="https://github.com/PaddlePaddle/PaddleHub/issues"><img src="https://img.shields.io/github/issues/PaddlePaddle/PaddleHub?color=9cc"></a>
    <a href="https://github.com/PaddlePaddle/PaddleHub/stargazers"><img src="https://img.shields.io/github/stars/PaddlePaddle/PaddleHub?color=ccf"></a>
</p>



## Introduction and Features
- **PaddleHub** aims to provide developers with rich, high-quality, and directly usable pre-trained models.
- **Abundant Pre-trained Models**: 300+ pre-trained models cover the 5 major categories, including Image, Text, Audio, Video, and Industrial application. All of them are free for download and offline usage.
- **No Need for Deep Learning Background**: you can use AI models quickly and enjoy the dividends of the artificial intelligence era.
- **Quick Model Prediction**: model prediction can be realized through a few lines of scripts to quickly experience the model effect.
- **Model As Service**: one-line command to build deep learning model API service deployment capabilities.
- **Easy-to-use Transfer Learning**: few lines of codes to complete the transfer-learning task such as image classification and text classification based on high quality pre-trained models.
- **Cross-platform**: support Linux, Windows, MacOS and other operating systems.

### Recent updates
- **2021.05.12:** Add an open-domain dialogue system, i.e., [plato-mini](https://www.paddlepaddle.org.cn/hubdetail?name=plato-mini&en_category=TextGeneration), to make it easy to build a chatbot in wechat with the help of the wechaty, [See Demo](https://github.com/KPatr1ck/paddlehub-wechaty-demo)
- **2021.04.27:** The v2.1.0 version is released. [1] Add supports for five new models, including two high-precision semantic segmentation models based on VOC dataset and three voice classification models. [2] Enforce the transfer learning capabilities for image semantic segmentation, text semantic matching and voice classification on related datasets. [3] Add the export function APIs for two kinds of model formats, i.,e, ONNX and PaddleInference. [4] Add the support for [BentoML](https://github.com/bentoml/BentoML/), which is a cloud native framework for serving deployment. Users can easily serve pre-trained models from PaddleHub by following the [Tutorial notebooks](https://github.com/PaddlePaddle/PaddleHub/blob/release/v2.1/demo/serving/bentoml/cloud-native-model-serving-with-bentoml.ipynb). Also, see this announcement and [Release note](https://github.com/bentoml/BentoML/releases/tag/v0.12.1) from BentoML. (Many thanks to @[parano](https://github.com/parano) @[cqvu](https://github.com/cqvu) @[deehrlic](https://github.com/deehrlic) for contributing this feature in PaddleHub). [5] The total number of pre-trained models reaches **【300】**.
- **2021.02.18:** The v2.0.0 version is released, making model development and debugging easier, and the finetune task is more flexible and easy to use.The ability to transfer learning for visual tasks is fully upgraded, supporting various tasks such as image classification, image coloring, and style transfer; Transformer models such as BERT, ERNIE, and RoBERTa are upgraded to dynamic graphs, supporting Fine-Tune capabilities for text classification and sequence labeling; Optimize the Serving capability, support multi-card prediction, automatic load balancing, and greatly improve performance; the new automatic data enhancement capability Auto Augment can efficiently search for data enhancement strategy combinations suitable for data sets. 61 new word vector models were added, including 51 Chinese models and 10 English models; add 4 image segmentation models, 2 depth models, 7 image generation models, and 3 text generation models, the total number of pre-trained models reaches **【274】**.
- [【more】](./docs/docs_en/release.md)




## Visualization Demo [[More]](./docs/docs_en/visualization.md)
### **Computer Vision (161 models)**
<div align="center">
<img src="./docs/imgs/Readme_Related/Image_all.gif"  width = "530" height = "400" />
</div>

- Many thanks to CopyRight@[PaddleOCR](https://github.com/PaddlePaddle/PaddleOCR)、[PaddleDetection](https://github.com/PaddlePaddle/PaddleDetection)、[PaddleGAN](https://github.com/PaddlePaddle/PaddleGAN)、[AnimeGAN](https://github.com/TachibanaYoshino/AnimeGANv2)、[openpose](https://github.com/CMU-Perceptual-Computing-Lab/openpose)、[PaddleSeg](https://github.com/PaddlePaddle/PaddleSeg)、[Zhengxia Zou](https://github.com/jiupinjia/SkyAR)、[PaddleClas](https://github.com/PaddlePaddle/PaddleClas) for the pre-trained models, you can try to train your models with them.


### **Natural Language Processing (129 models)**
<div align="center">
<img src="./docs/imgs/Readme_Related/Text_all.gif"  width = "640" height = "240" />
</div>

- Many thanks to CopyRight@[ERNIE](https://github.com/PaddlePaddle/ERNIE)、[LAC](https://github.com/baidu/LAC)、[DDParser](https://github.com/baidu/DDParser)for the pre-trained models, you can try to train your models with them.



### Speech (3 models)
- TTS speech synthesis algorithm, multiple algorithms are available.
- Many thanks to CopyRight@[Parakeet](https://github.com/PaddlePaddle/Parakeet) for the pre-trained models, you can try to train your models with Parakeet.
- Input: `Life was like a box of chocolates, you never know what you're gonna get.`
- The synthesis effect is as follows:
<div align="center">
<table>
    <thead>
    </thead>
    <tbody>
        <tr>
            <th>deepvoice3 </th>
            <th>fastspeech </th>
            <th>transformer</th>
        </tr>
        <tr>
            <th>
            <a href="https://paddlehub.bj.bcebos.com/resources/deepvoice3_ljspeech-0.wav">
            <img src="./docs/imgs/Readme_Related/audio_icon.png" width=250 /></a><br>
            </th>
            <th>
            <a href="https://paddlehub.bj.bcebos.com/resources/fastspeech_ljspeech-0.wav">
            <img src="./docs/imgs/Readme_Related/audio_icon.png" width=250 /></a><br>
            </th>
            <th>
            <a href="https://paddlehub.bj.bcebos.com/resources/transformer_tts_ljspeech-0.wav">
            <img src="./docs/imgs/Readme_Related/audio_icon.png" width=250 /></a><br>
            </th>
        </tr>
    </tbody>
</table>
</div>

### Video (8 models)
- Short video classification trained via large-scale video datasets, supports 3000+ tag types prediction for short Form Videos.
- Many thanks to CopyRight@[PaddleVideo](https://github.com/PaddlePaddle/PaddleVideo) for the pre-trained model, you can try to train your models with PaddleVideo.
- `Example: Input a short video of swimming, the algorithm can output the result of "swimming"`
<div align="center">
<img src="./docs/imgs/Readme_Related/Text_Video.gif"  width = "400" height = "400" />
</div>

## ===**Key Points**===
- All the above pre-trained models are all open source and free, and the number of models is continuously updated. Welcome **⭐Star⭐** to pay attention.
<div align="center">
<a href="https://github.com/PaddlePaddle/PaddleHub/stargazers">
    <img src="./docs/imgs/Readme_Related/star_en.png"  width = "411" height = "100" /></a>  
</div>

<a name="Welcome_joinus"></a>

## Welcome to join PaddleHub technical group

If you have any questions during the use of the model, you can join the official WeChat group to get more efficient questions and answers, and fully communicate with developers from all walks of life. We look forward to your joining.
<div align="center">
<img src="./docs/imgs/joinus.PNG"  width = "200" height = "200" />
</div>  
please add WeChat above and send "Hub" to the robot, the robot will invite you to join the group automatically.

<a name="QuickStart"></a>
## QuickStart

```python
<<<<<<< HEAD
# install paddlepaddle with gpu
# !pip install --upgrade paddlepaddle-gpu -i https://mirror.baidu.com/pypi/simple

# or install paddlepaddle with cpu
!pip install --upgrade paddlepaddle -i https://mirror.baidu.com/pypi/simple

# install paddlehub
!pip install --upgrade paddlehub -i https://mirror.baidu.com/pypi/simple
=======
!pip install --upgrade paddlepaddle 
!pip install --upgrade paddlehub
>>>>>>> 9c1fb388

import paddlehub as hub

lac = hub.Module(name="lac")
test_text = ["今天是个好天气。"]

results = lac.cut(text=test_text, use_gpu=False, batch_size=1, return_tag=True)
print(results)
#{'word': ['今天', '是', '个', '好天气', '。'], 'tag': ['TIME', 'v', 'q', 'n', 'w']}
```
More API for transfer learning, please refer [Tutorial](https://paddlehub.readthedocs.io/en/release-v2.1/transfer_learning_index.html)

<a name="License"></a>
## License
The release of this project is certified by the <a href="./LICENSE">Apache 2.0 license</a>.

<a name="Contribution"></a>
## Contribution

<p align="center">
    <a href="https://github.com/nepeplwu"><img src="https://avatars.githubusercontent.com/u/45024560?v=4" width=75 height=75></a>
    <a href="https://github.com/Steffy-zxf"><img src="https://avatars.githubusercontent.com/u/48793257?v=4" width=75 height=75></a>
    <a href="https://github.com/ZeyuChen"><img src="https://avatars.githubusercontent.com/u/1371212?v=4" width=75 height=75></a>
    <a href="https://github.com/ShenYuhan"><img src="https://avatars.githubusercontent.com/u/28444161?v=4" width=75 height=75></a>
    <a href="https://github.com/kinghuin"><img src="https://avatars.githubusercontent.com/u/11913168?v=4" width=75 height=75></a>
    <a href="https://github.com/haoyuying"><img src="https://avatars.githubusercontent.com/u/35907364?v=4" width=75 height=75></a>
    <a href="https://github.com/grasswolfs"><img src="https://avatars.githubusercontent.com/u/23690325?v=4" width=75 height=75></a>
    <a href="https://github.com/sjtubinlong"><img src="https://avatars.githubusercontent.com/u/2063170?v=4" width=75 height=75></a>
    <a href="https://github.com/KPatr1ck"><img src="https://avatars.githubusercontent.com/u/22954146?v=4" width=75 height=75></a>
    <a href="https://github.com/jm12138"><img src="https://avatars.githubusercontent.com/u/15712990?v=4" width=75 height=75></a>
    <a href="https://github.com/DesmonDay"><img src="https://avatars.githubusercontent.com/u/20554008?v=4" width=75 height=75></a>
    <a href="https://github.com/adaxiadaxi"><img src="https://avatars.githubusercontent.com/u/58928121?v=4" width=75 height=75></a>
    <a href="https://github.com/chunzhang-hub"><img src="https://avatars.githubusercontent.com/u/63036966?v=4" width=75 height=75></a>
    <a href="https://github.com/linshuliang"><img src="https://avatars.githubusercontent.com/u/15993091?v=4" width=75 height=75></a>
    <a href="https://github.com/eepgxxy"><img src="https://avatars.githubusercontent.com/u/15946195?v=4" width=75 height=75></a>
    <a href="https://github.com/houj04"><img src="https://avatars.githubusercontent.com/u/35131887?v=4" width=75 height=75></a>
    <a href="https://github.com/paopjian"><img src="https://avatars.githubusercontent.com/u/20377352?v=4" width=75 height=75></a>
    <a href="https://github.com/zbp-xxxp"><img src="https://avatars.githubusercontent.com/u/58476312?v=4" width=75 height=75></a>
    <a href="https://github.com/dxxxp"><img src="https://avatars.githubusercontent.com/u/15886898?v=4" width=75 height=75></a>
    <a href="https://github.com/1084667371"><img src="https://avatars.githubusercontent.com/u/50902619?v=4" width=75 height=75></a>
    <a href="https://github.com/Channingss"><img src="https://avatars.githubusercontent.com/u/12471701?v=4" width=75 height=75></a>
    <a href="https://github.com/Austendeng"><img src="https://avatars.githubusercontent.com/u/16330293?v=4" width=75 height=75></a>
    <a href="https://github.com/BurrowsWang"><img src="https://avatars.githubusercontent.com/u/478717?v=4" width=75 height=75></a>
    <a href="https://github.com/cqvu"><img src="https://avatars.githubusercontent.com/u/37096589?v=4" width=75 height=75></a>
    <a href="https://github.com/DeepGeGe"><img src="https://avatars.githubusercontent.com/u/51083814?v=4" width=75 height=75></a>
    <a href="https://github.com/Haijunlv"><img src="https://avatars.githubusercontent.com/u/28926237?v=4" width=75 height=75></a>
    <a href="https://github.com/holyseven"><img src="https://avatars.githubusercontent.com/u/13829174?v=4" width=75 height=75></a>
    <a href="https://github.com/MRXLT"><img src="https://avatars.githubusercontent.com/u/16594411?v=4" width=75 height=75></a>
    <a href="https://github.com/cclauss"><img src="https://avatars.githubusercontent.com/u/3709715?v=4" width=75 height=75></a>
    <a href="https://github.com/hu-qi"><img src="https://avatars.githubusercontent.com/u/17986122?v=4" width=75 height=75></a>
    <a href="https://github.com/jayhenry"><img src="https://avatars.githubusercontent.com/u/4285375?v=4" width=75 height=75></a>
    <a href="https://github.com/hlmu"><img src="https://avatars.githubusercontent.com/u/30133236?v=4" width=75 height=75></a>
    <a href="https://github.com/yma-admin"><img src="https://avatars.githubusercontent.com/u/40477813?v=4" width=75 height=75></a>
    <a href="https://github.com/brooklet"><img src="https://avatars.githubusercontent.com/u/1585799?v=4" width=75 height=75></a>
</p>

We welcome you to contribute code to PaddleHub, and thank you for your feedback.

* Many thanks to [肖培楷](https://github.com/jm12138), Contributed to street scene cartoonization, portrait cartoonization, gesture key point recognition, sky replacement, depth estimation, portrait segmentation and other modules
* Many thanks to [Austendeng](https://github.com/Austendeng) for fixing the SequenceLabelReader
* Many thanks to [cclauss](https://github.com/cclauss) optimizing travis-ci check
* Many thanks to [奇想天外](http://www.cheerthink.com/)，Contributed a demo of mask detection
* Many thanks to [mhlwsk](https://github.com/mhlwsk)，Contributed the repair sequence annotation prediction demo
* Many thanks to [zbp-xxxp](https://github.com/zbp-xxxp)，Contributed modules for viewing pictures and writing poems
* Many thanks to [zbp-xxxp](https://github.com/zbp-xxxp) and [七年期限](https://github.com/1084667371),Jointly contributed to the Mid-Autumn Festival Special Edition Module
* Many thanks to [livingbody](https://github.com/livingbody)，Contributed models for style transfer based on PaddleHub's capabilities and Mid-Autumn Festival WeChat Mini Program
* Many thanks to [BurrowsWang](https://github.com/BurrowsWang) for fixing Markdown table display problem
* Many thanks to [huqi](https://github.com/hu-qi) for fixing readme typo
* Many thanks to [parano](https://github.com/parano) [cqvu](https://github.com/cqvu) [deehrlic](https://github.com/deehrlic) for contributing this feature in PaddleHub
* Many thanks to [paopjian](https://github.com/paopjian) for correcting the wrong website address [#1424](https://github.com/PaddlePaddle/PaddleHub/issues/1424)<|MERGE_RESOLUTION|>--- conflicted
+++ resolved
@@ -124,7 +124,6 @@
 ## QuickStart
 
 ```python
-<<<<<<< HEAD
 # install paddlepaddle with gpu
 # !pip install --upgrade paddlepaddle-gpu -i https://mirror.baidu.com/pypi/simple
 
@@ -133,10 +132,7 @@
 
 # install paddlehub
 !pip install --upgrade paddlehub -i https://mirror.baidu.com/pypi/simple
-=======
-!pip install --upgrade paddlepaddle 
-!pip install --upgrade paddlehub
->>>>>>> 9c1fb388
+
 
 import paddlehub as hub
 
