English | [简体中文](README_ch.md)

<p align="center">
 <img src="./docs/imgs/paddlehub_logo.jpg" align="middle"
</p>


------------------------------------------------------------------------------------------

[![License](https://img.shields.io/badge/license-Apache%202-red.svg)](LICENSE)
[![Version](https://img.shields.io/github/release/PaddlePaddle/PaddleHub.svg)](https://github.com/PaddlePaddle/PaddleHub/releases)
![python version](https://img.shields.io/badge/python-3.6+-orange.svg)
![support os](https://img.shields.io/badge/os-linux%2C%20win%2C%20mac-yellow.svg)

## Introduction
- PaddleHub aims to provide developers with rich, high-quality, and directly usable pre-trained models.
- **【No need for deep learning background, no data and training process】**，you can use AI models quickly and enjoy the dividends of the artificial intelligence era.
- Covers the four major categories of CV, NLP, Audio, and Video, and supports **one-click prediction**, **one-click service deployment** and **migration learning**
- All models are open source download, **offline can run**.

**Recent updates**
- 2020.11.20: Release 2.0-beta version, fully migrate the dynamic graph programming mode, and upgrade the service deployment Serving capability; add 1 hand key point detection model, 12 image animation models, 3 image editing models, 3 speech synthesis models, syntax Analyzing one, the total number of pre-trained models reaches **【182】**.
- 2020.10.09: Added 4 new OCR multi-language series models, 4 image editing models, and the total number of pre-trained models reached **【162】**.
- 2020.09.27: 6 new text generation models and 1 image segmentation model were added, and the total number of pre-trained models reached **【154】**.
- 2020.08.13: Released v1.8.1, added a segmentation model, and supports EMNLP2019-Sentence-BERT as a text matching task network. The total number of pre-training models reaches **【147】**.
- 2020.07.29: Release v1.8.0, new AI couplets and AI writing poems, jieba word cutting, text data LDA, semantic similarity calculation, new target detection, short video classification model, ultra-lightweight Chinese and English OCR, new pedestrian detection, vehicle Industrial-grade models such as detection and animal recognition support VisualDL visualization training, and the total number of pre-training models reaches **【135】**.


## Features
- **【Abundant Pre-trained Models】**: 180+ pre-trained models covering the four major categories of CV, NLP, Audio, and Video, all open source downloads, and can be run offline.
- **【Quick Model Prediction】**: Model calls can be realized through a one-line command line or a minimalist Python API to quickly experience the model effect.
- **【Model As Service】**: A one-line command to build deep learning model API service deployment capabilities.
- **【Ten Lines of Code for Transfer Learning】**: Ten lines of code complete the transfer-learning task of image classification and text classification.
- **【PIP installation 】**: Support PIP quick installation and use.
- **【Cross-platform Compatibility】**: Can run on Linux, Windows, MacOS and other operating systems.

## Visualization
### Text recognition
- Contains ultra-lightweight Chinese and English OCR models, high-precision Chinese and English, multilingual German, French, Japanese, Korean OCR recognition.
<div align="center">
<img src="./docs/imgs/Readme_Related/Image_Ocr.gif"  width = "800" height = "400" />
</div>

### Face Detection
- Including face detection, mask face detection, multiple algorithms are optional.
<div align="center">
<img src="./docs/imgs/Readme_Related/Image_ObjectDetection_Face_Mask.gif"  width = "588" height = "400" />
</div>

<<<<<<< HEAD
### Image editing
- 4 times super resolution effect, multiple super resolution models are optional.
- Colorization models can be used to repair old grayscale photos.
=======
### Image Editing
- 4 times the super-resolution effect, multiple super-resolution algorithms are optional.
- Coloring black-and-white pictures can be used to repair old photos.
>>>>>>> 43ab1caa
<div align="center">
<table>
    <thead>
    </thead>
    <tbody>
        <tr>
            <th>SuperResolution </th>
            <th>Restoration </th>
        </tr>
        <tr>
            <th>
            <a>
            <img src="./docs/imgs/Readme_Related/ImageEdit_SuperResolution.gif"  width = "266" height = "400" /></a><br>
            </th>
            <th>
            <a>
            <img src="./docs/imgs/Readme_Related/ImageEdit_Restoration.gif"  width = "300" height = "400" /></a><br>
            </th>
        </tr>
    </tbody>
</table>
</div>

### Object Detection
- Including pedestrian detection, vehicle detection, and more industrial-grade ultra-large-scale pretrained models are optional.
<div align="center">
<img src="./docs/imgs/Readme_Related/Image_ObjectDetection_Pedestrian_Vehicle.gif"  width = "642" height = "400" />
</div>

### Key Point Detection
- Supports body, face and hands key point detection in single or multiple person.
<div align="center">
<img src="./docs/imgs/Readme_Related/Image_keypoint.gif"  width = "458" height = "400" />
</div>

### Image Segmentation
- Contains excellent portrait cutout model, ACE2P human body analysis world champion model
<div align="center">
<img src="./docs/imgs/Readme_Related/ImageSeg_Human.gif"  width = "642" height = "400" />
</div>

### Image Animation
- Contains image style transfer models with Hayao Miyazaki and Makoto Shinkai styles, etc.
<div align="center">
<img src="./docs/imgs/Readme_Related/ImageGan_Anime.gif"  width = "642" height = "400" />
</div>

### Image Classification
- Including animal classification, dish classification, wild animal product classification, multiple algorithms are available.
<div align="center">
<img src="./docs/imgs/Readme_Related/ImageClas_animal_dish_wild.gif"  width = "530" height = "400" />
</div>

### Lexical Analysis
- Including AI poem writing, AI couplets, AI love words, AI hidden poems, multiple algorithms are available.
<div align="center">
<img src="./docs/imgs/Readme_Related/Text_Textgen_poetry.gif"  width = "850" height = "400" />
</div>

### Syntax Analysis
- Leading Chinese syntactic analysis model.
<div align="center">
<img src="./docs/imgs/Readme_Related/Text_SyntacticAnalysis.png"  width = "640" height = "301" />
</div>

<<<<<<< HEAD
### Sementic Analysis
=======
### Sentiment Analysis
>>>>>>> 43ab1caa
- Support Chinese comment sentiment analysis.
<div align="center">
<img src="./docs/imgs/Readme_Related/Text_SentimentAnalysis.png"  width = "640" height = "228" />
</div>

### Text Review
- Contains the review of Chinese pornographic text, and multiple algorithms are available.
<div align="center">
<img src="./docs/imgs/Readme_Related/Text_Textreview.png"  width = "640" height = "140" />
</div>

### Speech Synthesis
- TTS speech synthesis algorithm, multiple algorithms are available
- Input: `Life was like a box of chocolates, you never know what you're gonna get.`
- The synthesis effect is as follows:
<div align="center">
<table>
    <thead>
    </thead>
    <tbody>
        <tr>
            <th>deepvoice3 </th>
            <th>fastspeech </th>
            <th>transformer</th>
        </tr>
        <tr>
            <th>
            <a href="https://paddlehub.bj.bcebos.com/resources/deepvoice3_ljspeech-0.wav">
            <img src="./docs/imgs/Readme_Related/audio_icon.png" width=250 /></a><br>
            </th>
            <th>
            <a href="https://paddlehub.bj.bcebos.com/resources/fastspeech_ljspeech-0.wav">
            <img src="./docs/imgs/Readme_Related/audio_icon.png" width=250 /></a><br>
            </th>
            <th>
            <a href="https://paddlehub.bj.bcebos.com/resources/transformer_tts_ljspeech-0.wav">
            <img src="./docs/imgs/Readme_Related/audio_icon.png" width=250 /></a><br>
            </th>
        </tr>
    </tbody>
</table>
</div>

### Video Classification
- Contains short video classification, supports 3000+ tag types, can output TOP-K tags, and multiple algorithms are optional.
- `Example: Input a short video of swimming, the algorithm can output the result of "swimming"`
<div align="center">
<img src="./docs/imgs/Readme_Related/Text_Video.gif"  width = "400" height = "400" />
</div>

## ===Key Points===
-All the above pre-trained models are all open source, and the number of models is continuously updated. Welcome Star to pay attention.
<div align="center">
<a href="https://github.com/PaddlePaddle/PaddleHub/stargazers">
            <img src="./docs/imgs/Readme_Related/star_en.png"  width = "411" height = "100" /></a>  
</div>

<a name="Welcome_joinus"></a>
## Welcome to join PaddleHub technical group
- If you have any questions during the use of the model, you can join the official WeChat group to get more efficient questions and answers, and fully communicate with developers from all walks of life. We look forward to your joining.
<div align="center">
<img src="./docs/imgs/joinus.PNG"  width = "200" height = "200" />
</div>  
If you fail to scan the code, please add WeChat 15711058002 and note "Hub", the operating class will invite you to join the group.

## Documentation Tutorial
- [PIP Installation](./docs/docs_en/installation_en.md)
- Quick Start
    - [Command Line](./docs/docs_en/quick_experience/cmd_quick_run_en.md)
    - [Python API](./docs/docs_en/quick_experience/python_use_hub_en.md)
    - [More_Demos](./docs/docs_en/quick_experience/more_demos_en.md)
- Rich Pre-trained Models 182
    - [Boutique Featured Models](./docs/docs_en/figures_en.md)
    - Computer Vision 126
      - [Image Classification 64 ](./modules/image/classification/README_en.md)
      - [Object Detection 13 ](./modules/image/object_detection/README_en.md)
      - [Face Detection 7 ](./modules/image/face_detection/README_en.md)  
      - [Key Point Detection 3 ](./modules/image/keypoint_detection/README_en.md)
      - [Image Segmentation 7 ](./modules/image/semantic_segmentation/README_en.md)
      - [Text Recognition 8 ](./modules/image/text_recognition/README_en.md)
      - [Image Generation 17 ](./modules/image/Image_gan/README_en.md)
      - [Image Editing 7 ](./modules/image/Image_editing/README_en.md)
    - Natural Language Processing 48
      - [Lexical Analysis 2 ](./modules/text/lexical_analysis/README_en.md)
      - [Syntax Analysis 1 ](./modules/text/syntactic_analysis/README_en.md)
      - [Sentiment Analysis 7 ](./modules/text/sentiment_analysis/README_en.md)
      - [Text Review 3 ](./modules/text/text_review/README_en.md)
      - [Text Generation 9 ](./modules/text/text_generation/README_en.md)
      - [Semantic Models 26 ](./modules/text/language_model/README_en.md)
    - Audio 3
      - [Speech Synthesis 3 ](./modules/audio/README_en.md)
    - Video 5
      - [Video Classification 5 ](./modules/video/README_en.md)
- Deploy
    - [Local Inference Deployment](./docs/docs_en/quick_experience/python_use_hub_en.md)
    - [One Line of Code Service deployment](./docs/docs_en/tutorial/serving_en.md)
    - [Mobile Lite Deployment (link to Lite tutorial)](https://paddle-lite.readthedocs.io/zh/latest/quick_start/tutorial.html)
- Advanced documentation
    - [Command_Line](./docs/docs_en/tutorial/cmdintro_en.md)
    - [How to Load Data](./docs/docs_en/tutorial/how_to_load_data_en.md)
- Community
    - [Join the technical group](#Welcome_joinus)
    - [Contribute pre-trained models](./docs/docs_en/contribution/contri_pretrained_model_en.md)
    - [Contribute code](./docs/docs_en/contribution/contri_pr_en.md)
- [License](#License)
- [Contribution](#Contribution)

<a name="License"></a>
## License
The release of this project is certified by the <a href="./LICENSE">Apache 2.0 license</a>.

<a name="Contribution"></a>
## Contribution
We welcome you to contribute code to PaddleHub, and thank you for your feedback.

* Many thanks to [Austendeng](https://github.com/Austendeng) for fixing the SequenceLabelReader
* Many thanks to [cclauss](https://github.com/cclauss) optimizing travis-ci check
* Many thanks to [奇想天外](http://www.cheerthink.com/)，Contributed a demo of mask detection
* Many thanks to [mhlwsk](https://github.com/mhlwsk)，Contributed the repair sequence annotation prediction demo
* Many thanks to [zbp-xxxp](https://github.com/zbp-xxxp)，Contributed modules for viewing pictures and writing poems
* Many thanks to [zbp-xxxp](https://github.com/zbp-xxxp) and [七年期限](https://github.com/1084667371),Jointly contributed to the Mid-Autumn Festival Special Edition Module
* Many thanks to [livingbody](https://github.com/livingbody)，Contributed models for style transfer based on PaddleHub's capabilities and Mid-Autumn Festival WeChat Mini Program<|MERGE_RESOLUTION|>--- conflicted
+++ resolved
@@ -47,15 +47,10 @@
 <img src="./docs/imgs/Readme_Related/Image_ObjectDetection_Face_Mask.gif"  width = "588" height = "400" />
 </div>
 
-<<<<<<< HEAD
 ### Image editing
 - 4 times super resolution effect, multiple super resolution models are optional.
 - Colorization models can be used to repair old grayscale photos.
-=======
-### Image Editing
-- 4 times the super-resolution effect, multiple super-resolution algorithms are optional.
-- Coloring black-and-white pictures can be used to repair old photos.
->>>>>>> 43ab1caa
+
 <div align="center">
 <table>
     <thead>
@@ -121,11 +116,8 @@
 <img src="./docs/imgs/Readme_Related/Text_SyntacticAnalysis.png"  width = "640" height = "301" />
 </div>
 
-<<<<<<< HEAD
-### Sementic Analysis
-=======
+
 ### Sentiment Analysis
->>>>>>> 43ab1caa
 - Support Chinese comment sentiment analysis.
 <div align="center">
 <img src="./docs/imgs/Readme_Related/Text_SentimentAnalysis.png"  width = "640" height = "228" />
