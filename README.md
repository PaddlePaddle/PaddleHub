English | [简体中文](README_ch.md)

<p align="center">
 <img src="./docs/imgs/paddlehub_logo.jpg" align="middle"
</p>


------------------------------------------------------------------------------------------

<p align="center">
    <a href="./LICENSE"><img src="https://img.shields.io/badge/license-Apache%202-dfd.svg"></a>
    <a href="https://github.com/PaddlePaddle/PaddleHub/releases"><img src="https://img.shields.io/github/v/release/PaddlePaddle/PaddleHub?color=ffa"></a>
    <a href=""><img src="https://img.shields.io/badge/python-3.6+-aff.svg"></a>
    <a href=""><img src="https://img.shields.io/badge/os-linux%2C%20win%2C%20mac-pink.svg"></a>
    <a href=""><img src="https://img.shields.io/pypi/format/paddlehub?color=c77"></a>
</p>
<p align="center">
    <a href="https://github.com/PaddlePaddle/PaddleHub/graphs/contributors"><img src="https://img.shields.io/github/contributors/PaddlePaddle/PaddleHub?color=9ea"></a>
    <a href="https://github.com/PaddlePaddle/PaddleHub/commits"><img src="https://img.shields.io/github/commit-activity/m/PaddlePaddle/PaddleHub?color=3af"></a>
    <a href="https://pypi.org/project/paddlehub/"><img src="https://img.shields.io/pypi/dm/paddlehub?color=9cf"></a>
    <a href="https://github.com/PaddlePaddle/PaddleHub/issues"><img src="https://img.shields.io/github/issues/PaddlePaddle/PaddleHub?color=9cc"></a>
    <a href="https://github.com/PaddlePaddle/PaddleHub/stargazers"><img src="https://img.shields.io/github/stars/PaddlePaddle/PaddleHub?color=ccf"></a>
</p>

## Introduction
- PaddleHub aims to provide developers with rich, high-quality, and directly usable pre-trained models.
- **No need for deep learning background**, you can use AI models quickly and enjoy the dividends of the artificial intelligence era.
- Covers 5 major categories of Image, Text, Audio, Video, and Industrial application, and supports **one-click prediction**, **easy service deployment** and **transfer learning**
- All models are **OPEN SOURCE**, **FREE** to download and use them in offline scenario.

### Recent updates
- **2021.04.27:** The v2.1.0 version is released. **[Improvements]** Add supports for five new models, including two high-precision semantic segmentation models based on VOC dataset and three voice classification models. Enforce the transfer learning capabilities for image semantic segmentation, text semantic matching and voice classification on related datasets. **[Upgrades of deployment capabilities]** Add the export function APIs for two kinds of model formats, i.,e, ONNX and PaddleInference. **Important Open-Source Ecological Cooperation:** add the support for [BentoML](https://github.com/bentoml/BentoML/), which is a cloud native framework for serving deployment. Users can easily serve pre-trained models from PaddleHub by following the [Tutorial notebooks](https://github.com/PaddlePaddle/PaddleHub/blob/release/v2.1/demo/serving/bentoml/cloud-native-model-serving-with-bentoml.ipynb). Also, see this announcement and [Release note](https://github.com/bentoml/BentoML/releases/tag/v0.12.1) from BentoML. (Many thanks to @[parano](https://github.com/parano) @[cqvu](https://github.com/cqvu) @[deehrlic](https://github.com/deehrlic) for contributing this feature in PaddleHub). **[Bug fixes]** [#7da1230](https://github.com/PaddlePaddle/PaddleHub/commit/7da12302dd77e3d739da72821d41715ad8a7c79c) Fixed the problem that the model cannot resume training if metrics is not recorded. [#b0b3144](https://github.com/PaddlePaddle/PaddleHub/commit/b0b3144eff34e47cac8fc450c8b7cb6c557f9b84) Fixed the problem that the thread did not exit normally when the evaluation process was abnormal. [#30aace4](https://github.com/PaddlePaddle/PaddleHub/commit/30aace46414bbeef02beb75b7128f48fada82150) Improve the model installation process. The total number of pre-trained models reaches **【300】**.
- **2021.02.18:** The v2.0.0 version is released, making model development and debugging easier, and the finetune task is more flexible and easy to use.The ability to transfer learning for visual tasks is fully upgraded, supporting various tasks such as image classification, image coloring, and style transfer; Transformer models such as BERT, ERNIE, and RoBERTa are upgraded to dynamic graphs, supporting Fine-Tune capabilities for text classification and sequence labeling; Optimize the Serving capability, support multi-card prediction, automatic load balancing, and greatly improve performance; the new automatic data enhancement capability Auto Augment can efficiently search for data enhancement strategy combinations suitable for data sets. 61 new word vector models were added, including 51 Chinese models and 10 English models; add 4 image segmentation models, 2 depth models, 7 image generation models, and 3 text generation models, the total number of pre-trained models reaches **【274】**.
- **2020.12.1:** Release 2.0-beta1 version, migrate ERNIE, RoBERTa, BERT to dynamic graph mode. Add text classification fine-tune task based on large-scale pre-trained models.
- **2020.11.20:** Release 2.0-beta version, fully migrate the dynamic graph programming mode, and upgrade the service deployment Serving capability; add 1 hand key point detection model, 12 image cartoonization models, 3 image editing models, 3 speech synthesis models, syntax Analyzing one, the total number of pre-trained models reaches **【182】**.
- **2020.10.09:** Added 4 new OCR multi-language series models, 4 image editing models, and the total number of pre-trained models reached **【162】**.
- **2020.09.27:** 6 new text generation models and 1 image segmentation model were added, and the total number of pre-trained models reached **【154】**.
- **2020.08.13:** Released v1.8.1, added a segmentation model, and supports EMNLP2019-Sentence-BERT as a text matching task network. The total number of pre-training models reaches **【147】**.
- **2020.07.29:** Release v1.8.0, new AI couplets and AI writing poems, jieba word segmentation, LDA topic model, semantic similarity calculation, new target detection, short video classification model, ultra-lightweight Chinese and English OCR, new pedestrian detection, vehicle industrial-grade models such as detection and animal recognition support [VisualDL](https://github.com/PaddlePaddle/VisualDL) visualization training, and the total number of pre-training models reaches **【135】**.


## Features
- **Abundant Pre-trained Models**: 300+ pre-trained models covering the 5 major categories including Image, Text, Audio, Video, and Industrial application. All of them are free for download and offline usage.
- **Quick Model Prediction**: Model prediction can be realized through a few lines of scripts to quickly experience the model effect.
- **Model As Service**: A one-line command to build deep learning model API service deployment capabilities.
- **Easy-to-use Transfer Learning**: Just few lines of code you can complete the transfer-learning task like image classification and text classification based on high quality pre-trained models.
- **Cross-platform**: Can run on Linux, Windows, MacOS and other operating systems.

## Visualization Demo

### Text Recognition
- Contain ultra-lightweight Chinese and English OCR models, high-precision Chinese and English, multilingual German, French, Japanese, Korean OCR recognition.
- Many thanks to CopyRight@[PaddleOCR](https://github.com/PaddlePaddle/PaddleOCR) for the pre-trained models, you can try to train your models with PadddleOCR.
<div align="center">
<img src="./docs/imgs/Readme_Related/Image_Ocr.gif"  width = "800" height = "400" />
</div>

### Face Detection
- Including face detection, mask face detection, multiple algorithms are optional.
- Many thanks to CopyRight@[PaddleDetection](https://github.com/PaddlePaddle/PaddleDetection) for the pre-trained models, you can try to train your models with PadddleDetection.
<div align="center">
<img src="./docs/imgs/Readme_Related/Image_ObjectDetection_Face_Mask.gif"  width = "588" height = "400" />
</div>

### Image Editing
- 4x super resolution effect, multiple super resolution models are optional.
- Colorization models can be used to repair old grayscale photos.
- Many thanks to CopyRight@[PaddleGAN](https://github.com/PaddlePaddle/PaddleGAN) for the pre-trained models, you can try to train your models with PadddleGAN.
<div align="center">
<table>
    <thead>
    </thead>
    <tbody>
        <tr>
            <th>SuperResolution </th>
            <th>Restoration </th>
        </tr>
        <tr>
            <th>
            <a>
            <img src="./docs/imgs/Readme_Related/ImageEdit_SuperResolution.gif"  width = "266" height = "400" /></a><br>
            </th>
            <th>
            <a>
            <img src="./docs/imgs/Readme_Related/ImageEdit_Restoration.gif"  width = "300" height = "400" /></a><br>
            </th>
        </tr>
    </tbody>
</table>
</div>

### Image Generation
- Including portrait cartoonization, street scene cartoonization, and style transfer.
- Many thanks to CopyRight@[PaddleGAN](https://github.com/PaddlePaddle/PaddleGAN)、CopyRight@[AnimeGAN](https://github.com/TachibanaYoshino/AnimeGANv2)for the pre-trained models.
<div align="center">
<img src="./docs/imgs/Readme_Related/ImageGAN.gif"  width = "640" height = "600" />
</div>


### Object Detection
- Pedestrian detection, vehicle detection, and more industrial-grade ultra-large-scale pretrained models are provided.
- Many thanks to CopyRight@[PaddleDetection](https://github.com/PaddlePaddle/PaddleDetection) for the pre-trained models, you can try to train your models with PadddleDetection.
<div align="center">
<img src="./docs/imgs/Readme_Related/Image_ObjectDetection_Pedestrian_Vehicle.gif"  width = "642" height = "400" />
</div>

### Key Point Detection
- Support body, face and hands key point detection for single or multiple person.
- Many thanks to CopyRight@[openpose](https://github.com/CMU-Perceptual-Computing-Lab/openpose) for the pre-trained models.
<div align="center">
<img src="./docs/imgs/Readme_Related/Image_keypoint.gif"  width = "642" height = "550" />
</div>

### Image Segmentation
- High quality pixel-level portrait cutout model, ACE2P human body analysis world champion models are provided, Dynamic Sky Replacement and Harmonization.
- Many thanks to CopyRight@[PaddleSeg](https://github.com/PaddlePaddle/PaddleSeg), CopyRight@[Zhengxia Zou](https://github.com/jiupinjia/SkyAR) for the pre-trained models, you can try to retrain your models by paddleseg or sky matting model.
<div align="center">
<img src="./docs/imgs/Readme_Related/ImageSeg_Human.gif"  width = "642" height = "400" />
</div>

<div align="center">
<img src="./docs/imgs/Readme_Related/9dis.gif"  width = "642" height = "200" />
</div>

<div align="center">

(The second gif comes from  CopyRight@[jiupinjia/SkyAR](https://github.com/jiupinjia/SkyAR#district-9-ship-video-source))
</div>


### Image Classification
- Various models like animal classification, dish classification, wild animal product classification are available.
- Many thanks to CopyRight@[PaddleClas](https://github.com/PaddlePaddle/PaddleClas) for the pre-trained models, you can try to train your models with PadddleClas.
<div align="center">
<img src="./docs/imgs/Readme_Related/ImageClas_animal_dish_wild.gif"  width = "530" height = "400" />
</div>

### Text Generation
- AI poem writing, AI couplets, AI love words generation models are available.
- Many thanks to CopyRight@[ERNIE](https://github.com/PaddlePaddle/ERNIE) for the pre-trained models, you can try to train your models with ERNIE.
<div align="center">
<img src="./docs/imgs/Readme_Related/Text_Textgen_poetry.gif"  width = "850" height = "400" />
</div>

### Lexical Analysis
- Excelent Chinese text segmentation, part-of-speech, named entity recognition model are provided by [LAC](https://github.com/baidu/LAC)@Baidu NLP.
<div align="center">
<img src="./docs/imgs/Readme_Related/Text_Lexical Analysis.png"  width = "640" height = "233" />
</div>

### Syntactic Analysis
- Leading Chinese syntactic analysis model are provided by [DDParser](https://github.com/baidu/DDParser)@Baidu NLP.
<div align="center">
<img src="./docs/imgs/Readme_Related/Text_SyntacticAnalysis.png"  width = "640" height = "301" />
</div>

### Sentiment Analysis
- All SOTA Chinese sentiment analysis model released by Baidu NLP can be used just one-line of code.
<div align="center">
<img src="./docs/imgs/Readme_Related/Text_SentimentAnalysis.png"  width = "640" height = "228" />
</div>

### Text Review
- Text review model of Chinese pornographic text are available.
<div align="center">
<img src="./docs/imgs/Readme_Related/Text_Textreview.png"  width = "640" height = "140" />
</div>

### Speech Synthesis
- TTS speech synthesis algorithm, multiple algorithms are available.
- Many thanks to CopyRight@[Parakeet](https://github.com/PaddlePaddle/Parakeet) for the pre-trained models, you can try to train your models with Parakeet.
- Input: `Life was like a box of chocolates, you never know what you're gonna get.`
- The synthesis effect is as follows:
<div align="center">
<table>
    <thead>
    </thead>
    <tbody>
        <tr>
            <th>deepvoice3 </th>
            <th>fastspeech </th>
            <th>transformer</th>
        </tr>
        <tr>
            <th>
            <a href="https://paddlehub.bj.bcebos.com/resources/deepvoice3_ljspeech-0.wav">
            <img src="./docs/imgs/Readme_Related/audio_icon.png" width=250 /></a><br>
            </th>
            <th>
            <a href="https://paddlehub.bj.bcebos.com/resources/fastspeech_ljspeech-0.wav">
            <img src="./docs/imgs/Readme_Related/audio_icon.png" width=250 /></a><br>
            </th>
            <th>
            <a href="https://paddlehub.bj.bcebos.com/resources/transformer_tts_ljspeech-0.wav">
            <img src="./docs/imgs/Readme_Related/audio_icon.png" width=250 /></a><br>
            </th>
        </tr>
    </tbody>
</table>
</div>

### Video Classification
- Short video classification trained via large-scale video datasets, supports 3000+ tag types prediction for short Form Videos.
- Many thanks to CopyRight@[PaddleVideo](https://github.com/PaddlePaddle/PaddleVideo) for the pre-trained model, you can try to train your models with PaddleVideo.
- `Example: Input a short video of swimming, the algorithm can output the result of "swimming"`
<div align="center">
<img src="./docs/imgs/Readme_Related/Text_Video.gif"  width = "400" height = "400" />
</div>

## ===**Key Points**===
- All the above pre-trained models are all open source and free, and the number of models is continuously updated. Welcome **⭐Star⭐** to pay attention.
<div align="center">
<a href="https://github.com/PaddlePaddle/PaddleHub/stargazers">
    <img src="./docs/imgs/Readme_Related/star_en.png"  width = "411" height = "100" /></a>  
</div>

<a name="Welcome_joinus"></a>

## Welcome to join PaddleHub technical group

If you have any questions during the use of the model, you can join the official WeChat group to get more efficient questions and answers, and fully communicate with developers from all walks of life. We look forward to your joining.
<div align="center">
<img src="./docs/imgs/joinus.PNG"  width = "200" height = "200" />
</div>  
If you fail to scan the code, please add WeChat 15704308458 and note "Hub", the operating class will invite you to join the group.

## Documentation Tutorial
- [PIP Installation](./docs/docs_en/get_start/installation.rst)
- Quick Start
<<<<<<< HEAD
    - [Command Line](./docs/docs_en/quick_experience/cmd_quick_run_en.md)
    - [Python API](./docs/docs_en/quick_experience/python_use_hub_en.md)
    - [More Demos](./docs/docs_en/quick_experience/more_demos_en.md)
- Rich Pre-trained Models 300
    - [Boutique Featured Models](./docs/docs_en/figures_en.md)
    - Computer Vision 161
      - [Image Classification 77 ](./modules/image/classification/README_en.md)
=======
    - [Python API](./docs/docs_en/get_start/python_use_hub.rst)
    - [More Demos](./docs/docs_en/community/more_demos.md)
- Rich Pre-trained Models 274
    - [Boutique Featured Models](./docs/docs_en/figures.md)
    - Computer Vision 141
      - [Image Classification 64 ](./modules/image/classification/README_en.md)
>>>>>>> d4bd5606
      - [Object Detection 13 ](./modules/image/object_detection/README_en.md)
      - [Face Detection 7 ](./modules/image/face_detection/README_en.md)  
      - [Key Point Detection 5 ](./modules/image/keypoint_detection/README_en.md)
      - [Image Segmentation 15 ](./modules/image/semantic_segmentation/README_en.md)
      - [Text Recognition 9 ](./modules/image/text_recognition/README_en.md)
      - [Image Generation 23 ](./modules/image/Image_gan/README_en.md)
      - [Image Editing 9 ](./modules/image/Image_editing/README_en.md)
      - [Depth Estimation 2 ](./modules/thirdparty/image/depth_estimation)
      - [Instance Segmentation 1 ](./modules/image/instance_segmentation/solov2/README.md)
    - Natural Language Processing 126
      - [Lexical Analysis 2 ](./modules/text/lexical_analysis/README_en.md)
      - [Syntactic Analysis 1 ](./modules/text/syntactic_analysis/README_en.md)
      - [Sentiment Analysis 7 ](./modules/text/sentiment_analysis/README_en.md)
      - [Text Review 3 ](./modules/text/text_review/README_en.md)
      - [Text Generation 12 ](./modules/text/text_generation/README_en.md)
      - [Semantic Models 40 ](./modules/text/language_model/README_en.md)
      - [Word Vector 61](https://www.paddlepaddle.org.cn/hublist)
    - Audio 3
      - [Speech Synthesis 3 ](./modules/audio/README_en.md)
    - Video 8
      - [Video Classification 5 ](./modules/video/README_en.md)
      - [Video Repair 3 ](https://www.paddlepaddle.org.cn/hublist)
    - Industrial Application
      - [Meter Readings 2 ](./modules/image/industrial_application/meter_readings/barometer_reader/README.md)
- Deploy
    - [One Line of Code Service deployment](./docs/docs_en/tutorial/serving.md)
    - [Mobile Device Deployment](https://paddle-lite.readthedocs.io/zh/latest/quick_start/tutorial.html)
- Advanced documentation
    - [Command Line Interface Usage](./docs/docs_en/tutorial/cmd_usage.rst)
- Community
    - [Join Technical Group](#Welcome_joinus)
    - [Contribute Code](./docs/docs_en/community/contribute_code.md)
- [License](#License)
- [Contribution](#Contribution)

<a name="License"></a>
## License
The release of this project is certified by the <a href="./LICENSE">Apache 2.0 license</a>.

<a name="Contribution"></a>
## Contribution

<p align="center">
    <a href="https://github.com/nepeplwu"><img src="https://avatars.githubusercontent.com/u/45024560?v=4" width=75 height=75></a>
    <a href="https://github.com/Steffy-zxf"><img src="https://avatars.githubusercontent.com/u/48793257?v=4" width=75 height=75></a>
    <a href="https://github.com/ZeyuChen"><img src="https://avatars.githubusercontent.com/u/1371212?v=4" width=75 height=75></a>
    <a href="https://github.com/ShenYuhan"><img src="https://avatars.githubusercontent.com/u/28444161?v=4" width=75 height=75></a>
    <a href="https://github.com/kinghuin"><img src="https://avatars.githubusercontent.com/u/11913168?v=4" width=75 height=75></a>
    <a href="https://github.com/haoyuying"><img src="https://avatars.githubusercontent.com/u/35907364?v=4" width=75 height=75></a>
    <a href="https://github.com/grasswolfs"><img src="https://avatars.githubusercontent.com/u/23690325?v=4" width=75 height=75></a>
    <a href="https://github.com/sjtubinlong"><img src="https://avatars.githubusercontent.com/u/2063170?v=4" width=75 height=75></a>
    <a href="https://github.com/KPatr1ck"><img src="https://avatars.githubusercontent.com/u/22954146?v=4" width=75 height=75></a>
    <a href="https://github.com/jm12138"><img src="https://avatars.githubusercontent.com/u/15712990?v=4" width=75 height=75></a>
    <a href="https://github.com/DesmonDay"><img src="https://avatars.githubusercontent.com/u/20554008?v=4" width=75 height=75></a>
    <a href="https://github.com/adaxiadaxi"><img src="https://avatars.githubusercontent.com/u/58928121?v=4" width=75 height=75></a>
    <a href="https://github.com/chunzhang-hub"><img src="https://avatars.githubusercontent.com/u/63036966?v=4" width=75 height=75></a>
    <a href="https://github.com/linshuliang"><img src="https://avatars.githubusercontent.com/u/15993091?v=4" width=75 height=75></a>
    <a href="https://github.com/eepgxxy"><img src="https://avatars.githubusercontent.com/u/15946195?v=4" width=75 height=75></a>
    <a href="https://github.com/houj04"><img src="https://avatars.githubusercontent.com/u/35131887?v=4" width=75 height=75></a>
    <a href="https://github.com/paopjian"><img src="https://avatars.githubusercontent.com/u/20377352?v=4" width=75 height=75></a>
    <a href="https://github.com/zbp-xxxp"><img src="https://avatars.githubusercontent.com/u/58476312?v=4" width=75 height=75></a>
    <a href="https://github.com/dxxxp"><img src="https://avatars.githubusercontent.com/u/15886898?v=4" width=75 height=75></a>
    <a href="https://github.com/1084667371"><img src="https://avatars.githubusercontent.com/u/50902619?v=4" width=75 height=75></a>
    <a href="https://github.com/Channingss"><img src="https://avatars.githubusercontent.com/u/12471701?v=4" width=75 height=75></a>
    <a href="https://github.com/Austendeng"><img src="https://avatars.githubusercontent.com/u/16330293?v=4" width=75 height=75></a>
    <a href="https://github.com/BurrowsWang"><img src="https://avatars.githubusercontent.com/u/478717?v=4" width=75 height=75></a>
    <a href="https://github.com/cqvu"><img src="https://avatars.githubusercontent.com/u/37096589?v=4" width=75 height=75></a>
    <a href="https://github.com/Haijunlv"><img src="https://avatars.githubusercontent.com/u/28926237?v=4" width=75 height=75></a>
    <a href="https://github.com/holyseven"><img src="https://avatars.githubusercontent.com/u/13829174?v=4" width=75 height=75></a>
    <a href="https://github.com/MRXLT"><img src="https://avatars.githubusercontent.com/u/16594411?v=4" width=75 height=75></a>
    <a href="https://github.com/cclauss"><img src="https://avatars.githubusercontent.com/u/3709715?v=4" width=75 height=75></a>
    <a href="https://github.com/hu-qi"><img src="https://avatars.githubusercontent.com/u/17986122?v=4" width=75 height=75></a>
    <a href="https://github.com/jayhenry"><img src="https://avatars.githubusercontent.com/u/4285375?v=4" width=75 height=75></a>
</p>

We welcome you to contribute code to PaddleHub, and thank you for your feedback.

* Many thanks to [肖培楷](https://github.com/jm12138), Contributed to street scene cartoonization, portrait cartoonization, gesture key point recognition, sky replacement, depth estimation, portrait segmentation and other modules
* Many thanks to [Austendeng](https://github.com/Austendeng) for fixing the SequenceLabelReader
* Many thanks to [cclauss](https://github.com/cclauss) optimizing travis-ci check
* Many thanks to [奇想天外](http://www.cheerthink.com/)，Contributed a demo of mask detection
* Many thanks to [mhlwsk](https://github.com/mhlwsk)，Contributed the repair sequence annotation prediction demo
* Many thanks to [zbp-xxxp](https://github.com/zbp-xxxp)，Contributed modules for viewing pictures and writing poems
* Many thanks to [zbp-xxxp](https://github.com/zbp-xxxp) and [七年期限](https://github.com/1084667371),Jointly contributed to the Mid-Autumn Festival Special Edition Module
* Many thanks to [livingbody](https://github.com/livingbody)，Contributed models for style transfer based on PaddleHub's capabilities and Mid-Autumn Festival WeChat Mini Program
* Many thanks to [BurrowsWang](https://github.com/BurrowsWang) for fixing Markdown table display problem
* Many thanks to [huqi](https://github.com/hu-qi) for fixing readme typo
* Many thanks to @[parano](https://github.com/parano) @[cqvu](https://github.com/cqvu) @[deehrlic](https://github.com/deehrlic) for contributing this feature in PaddleHub<|MERGE_RESOLUTION|>--- conflicted
+++ resolved
@@ -227,7 +227,6 @@
 ## Documentation Tutorial
 - [PIP Installation](./docs/docs_en/get_start/installation.rst)
 - Quick Start
-<<<<<<< HEAD
     - [Command Line](./docs/docs_en/quick_experience/cmd_quick_run_en.md)
     - [Python API](./docs/docs_en/quick_experience/python_use_hub_en.md)
     - [More Demos](./docs/docs_en/quick_experience/more_demos_en.md)
@@ -235,14 +234,6 @@
     - [Boutique Featured Models](./docs/docs_en/figures_en.md)
     - Computer Vision 161
       - [Image Classification 77 ](./modules/image/classification/README_en.md)
-=======
-    - [Python API](./docs/docs_en/get_start/python_use_hub.rst)
-    - [More Demos](./docs/docs_en/community/more_demos.md)
-- Rich Pre-trained Models 274
-    - [Boutique Featured Models](./docs/docs_en/figures.md)
-    - Computer Vision 141
-      - [Image Classification 64 ](./modules/image/classification/README_en.md)
->>>>>>> d4bd5606
       - [Object Detection 13 ](./modules/image/object_detection/README_en.md)
       - [Face Detection 7 ](./modules/image/face_detection/README_en.md)  
       - [Key Point Detection 5 ](./modules/image/keypoint_detection/README_en.md)
