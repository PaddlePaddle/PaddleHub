# PaddleHub 迁移学习与ULMFiT微调策略

## 一、简介

迁移学习（Transfer Learning）顾名思义就是将模型在其它领域学到的知识迁移至目标领域的学习过程中，帮助模型取得更好的学习效果。通过迁移学习，模型能够在短时间内取得更好的学习效果。

迁移学习通常由预训练阶段、微调阶段两部分组成。预训练阶段通常在大规模数据集中进行，例如CV任务中的ImageNet包含千万张标注图片，NLP任务中的English Wikipedia包含25亿个单词，这样训练得到的预训练模型能够很好地学习到不同领域中的通用知识。但预训练阶段使用的数据集往往与我们想要完成的任务的数据集存在差异，例如如果你只是想简单地判断一副图像是否是玫瑰花，ImageNet就没有提供相关的标注，因此为了更好的学习目标领域的知识，通常还需要对预训练模型参数进行微调。

PaddleHub中集成了ERNIE、BERT、LAC、ELMo等[NLP预训练模型](https://www.paddlepaddle.org.cn/hub)，ResNet、GoogLeNet、MobileNet等[CV预训练模型](https://www.paddlepaddle.org.cn/hub)；以及Adam + Weight Decay、L2SP、ULMFiT等微调策略。本文主要介绍ULMFiT微调策略在PaddleHub中的使用。

## 二、 ULMFiT

[ULMFiT](https://arxiv.org/pdf/1801.06146.pdf)提出了三种微调策略：slanted triangular learning rates、discriminative fine-tuning以及gradual unfreezing。

1. slanted triangular learning rates

   slanted triangular learning rates（STLR）是一种学习率先上升再下降的微调策略，如下图所示：

   ![image-20190917170542047](https://user-images.githubusercontent.com/11913168/65138331-61316c80-da3d-11e9-9acb-c29385785e24.png)

   其计算公式如下：

   ![image-20190917170707549](https://user-images.githubusercontent.com/11913168/65138349-6bec0180-da3d-11e9-821d-98bc7f2d6f1e.png)

   其中T表示训练的迭代次数，PaddleHub会自动计算训练总step数；cut_frac是学习率上升在整个训练过程占用的比例；cut表示学习率转折处的step；t表示当前的step；p表示当前step学习率的缩放比例；ratio表示LR最低下降至最大学习率η<sub>max</sub>的几分之一；η<sub>t</sub>表示当前step的学习率。论文中，作者采用的超参设置为：cut_frac=0.1, ratio=32, η<sub>max</sub>=0.01。本次策略实验过程中，保持ratio=32, η<sub>max</sub>=0.01不变，仅调整cut_frac。

2. Discriminative fine-tuning

   Discriminative fine-tuning 是一种学习率逐层递减的策略，通过该策略可以减缓底层的更新速度。其计算公式为：

   <div align=center>η<sup>l-1</sup>=η<sup>l</sup>/factor</div>
其中η<sup>l</sup>表示第l层的学习率；η<sup>l-1</sup>表示第l-1层的学习率；factor表示逐层衰减率，论文中作者根据经验设置为2.6。这个策略能够让模型微调过程中不断减缓底层的更新速度，尽可能的保留预训练模型中习得的底层通用知识。PaddleHub通过op的拓扑关系自动计算模型的层次，因此针对这一策略，PaddleHub提供了一个额外的超参：dis_blocks，用于设置划分的层数，默认为3，如果设置为0，则不采用Discriminative fine-tuning。

3. Gradual unfreezing

   Gradual unfreezing是一种逐层解冻的策略，通过该策略可以优先更新上层，再慢慢解冻下层参与更新。PaddleHub在Gradual unfreezing策略中引入了一个额外的超参：frz_blocks，其作用与默认值与第2点提到的dis_blocks一致。在微调过程中，每经过一个epoch，模型解冻一个block，所有未被冻结的block都会参与到模型的参数更新中。

本文接下来将对ULMFiT策略在NLP以及CV任务中的使用进行实验说明，由于slanted triangular learning rates与warmup + linear decay在原理上相似，本文也将对比slanted triangular learning rates与warmup + linear decay的实验效果。

## 三、 在NLP迁移学习中使用ULMFiT策略

1. 数据集与预训练模型的选择

   本次实验选取两个数据集，一个为中文数据集Chnsenticorp，另一个为英文数据集CoLA，两个数据集的训练集数据规模相似，前者包含9601个句子，后者包含8551个句子。针对中文数据集Chnsenticorp与英文数据集CoLA，本次实验分别使用ELMo与“bert_uncased_L-12_H-768_A-12”作为其预训练模型。

2. Baseline与实验设置

   Baseline不采用任何策略，学习率在微调过程中保持恒定。Chnsenticorp与CoLA任务均只使用1张显卡，Batch size均设置为32，总共迭代3个epoch。Chnsenticorp设置学习率为1e-4，由于采用ELMo预训练模型，无需设置句子最大长度；CoLA设置学习率为5e-5，句子最大长度设置为128。实验效果如下表所示：

   | -             | Chnsenticorp | CoLA              |
   | :------------ | :----------- | :---------------- |
   | Module        | ELMo         | Bert              |
   | Batch size    | 32           | 32                |
   | Num epoch     | 3            | 3                 |
   | Learning rate | 1e-4         | 5e-5              |
   | Max length    | -            | 128               |
   | Dev           | acc = 0.8766 | matthews = 0.5680 |
<<<<<<< HEAD

   其中Chnsenticorp采用准确率（accuracy）得分，CoLA采用马修斯相关系数（matthews correlation coefficient）得分。

   在后续调优过程中，如无特别说明，实验设置（例如Batch size、Num epoch等）均与Baseline一致。

3. slanted triangular learning rates（STLR）策略实验与分析

   理论上，STLR与warmup + linear decay相似，因此本次实验同时对warmup + linear decay策略进行了实验。实验中STLR的超参仅调整cut_fraction，其它超参与论文设置一致；warm up proportion为学习率上升在总步数中的比重，linear decay则在warmup结束的时刻开始，linear decay的终止学习率设置了2组，1组为0，另一组与STLR的终止学习率一致，为learning rate/32。实验结果如下表所示：

=======

   其中Chnsenticorp采用准确率（accuracy）得分，CoLA采用马修斯相关系数（matthews correlation coefficient）得分。

   在后续调优过程中，如无特别说明，实验设置（例如Batch size、Num epoch等）均与Baseline一致。

3. slanted triangular learning rates（STLR）策略实验与分析

   理论上，STLR与warmup + linear decay相似，因此本次实验同时对warmup + linear decay策略进行了实验。实验中STLR的超参仅调整cut_fraction，其它超参与论文设置一致；warm up proportion为学习率上升在总步数中的比重，linear decay则在warmup结束的时刻开始，linear decay的终止学习率设置了2组，1组为0，另一组与STLR的终止学习率一致，为learning rate/32。实验结果如下表所示：

>>>>>>> ba157c50
   | slanted triangular cut_fraction     | 0（Baseline）  | 0      | 0      | 0          | 0      | 0.1     | 0.2    |
   | :---------------------------------- | :------------ | :----- | :----- | :--------- | :----- | :------ | :------ |
   | warm up proportion                  | 0             | 0.1    | 0.2    | 0.1        | 0.2    | 0       | 0       |
   | linear decay end                    | - Unused      | 0      | 0      | lr/32      | lr/32  | -       | -       |
   | Chnsenticorp                        | 0.8766        | 0.8725 | 0.8758 | **0.8825** | 0.8733 | 0.8791  | 0.8791  |
   | CoLA                                | 0.5680        | 0.5780 | 0.5786 | **0.5887** | 0.5826 | 0.5880  | 0.5827  |
<<<<<<< HEAD

   从实验结果可以看到，STLR实验效果上与warmup + linear decay (end learning rate = lr/32)接近，并且在两个任务中模型的性能都得到了提升。建议用户在尝试slanted triangular或warmup+linear decay策略时尝试更多的超参设置，在使用warmup+linear decay策略时考虑设置linear decay end。

=======

   从实验结果可以看到，STLR实验效果上与warmup + linear decay (end learning rate = lr/32)接近，并且在两个任务中模型的性能都得到了提升。建议用户在尝试slanted triangular或warmup+linear decay策略时尝试更多的超参设置，在使用warmup+linear decay策略时考虑设置linear decay end。

>>>>>>> ba157c50
4. Discriminative fine-tuning策略实验与分析

   本小节对Discriminative fine-tuning策略进行实验分析。固定训练总epoch=3，实验结果如下表所示：

   | dis_blocks        | -<br />（Baseline） | 3          | 5      |
   | ----------------- | ------------------- | ---------- | ------ |
   | epoch             | 3                   | 3          | 3      |
   | Chnsenticorp      | **0.8766**          | 0.8641     | 0.6766 |
   | CoLA           | 0.5680              | **0.5996** | 0.5749 |

   由于Discriminative fine-tuning策略会降低模型底层的更新速度，影响模型的拟合能力。实验结果表明，dis_blocks设置过大会导致模型性能明显下降。为了提升模型拟合能力，本小节继续增大epoch大小至5、8。
<<<<<<< HEAD

=======
   
>>>>>>> ba157c50
   对于Chnsenticorp，实验结果如下表所示：

   | dis_blocks        | -<br />（Baseline） | -          | 5      | -          | 5          |
   | ----------------- | ------------------- | ---------- | ------ | ---------- | ---------- |
   | epoch             | 3                   | 5          | 5      | 8          | 8          |
   | Chnsenticorp      | 0.8766              | 0.8775     | 0.8566 | 0.8775     | **0.8792** |
<<<<<<< HEAD

   可以看到当dis_blocks=5时，epoch=8时，模型性能超越Baseline。

=======

   可以看到当dis_blocks=5时，epoch=8时，模型性能超越Baseline。
   
>>>>>>> ba157c50
   在CoLA任务中，dis_block=3，epoch=3时的模型得分已经超越了Baseline，因为可以进一步增大dis_blocks，观察其实验效果，结果如下表所示：

   | dis_blocks | -<br />（Baseline） | 3          | -      | 7      | -      | 7      |
   | ---------- | ------------------- | ---------- | ------ | ------ | ------ | ------ |
   | epoch      | 3                   | 3          | 5      | 5      | 8      | 8      |
   | CoLA    | 0.5680              | **0.5996** | 0.5680 | 0.5605 | 0.5720 | 0.5788 |

   实验结果表明，dis_blocks过大同样会导致性能下降的问题，当dis_blocks=7时，模型在epoch=5性能低于Baseline (epoch=3)，直至epoch=8才略微超过Baseline (epoch=8)，但仍显著低于dis_blocks=3，epoch=3的模型表现。建议用户采用discriminative fine-tuning时，应当设置较小的dis_blocks，如果设置过大的dis_blocks，则需提升训练的epoch。

5. Gradual unfreezing策略实验与分析

   本小节对Gradual unfreezing策略进行实验分析，frz_blocks设置为3，第一个epoch只更新最顶层的block，此后每一个epoch解冻一个block参与更新，实验结果如下表所示：

   | gradual unfreezing | -（baseline） | 3      |
   | :----------------- | :------------ | :----- |
   | Chnsenticorp    | 0.8766        | **0.8850** |
   | CoLA            | 0.5680        | **0.5704** |

   实验结果表明通过延后更新预训练模型中的底层参数，该策略不论是对Chnsenticorp数据集还是对CoLA数据集均有效。

## 四、在CV迁移学习中使用ULMFiT策略

1. 数据集与预训练模型的选择

   本小节采用resnet50作为预训练模型。基于数据规模、任务数据集与预训练数据集的相似度，本次实验选择了以下四个数据集：

   - **indoor67**（相似度小，规模小）：该数据集包含1.5万个样例，标签包含concert_hall, locker_room等67个室内物体，这些标签未出现在预训练数据集ImageNet中。理论上，相似度小规模小的数据集在微调时既不能更新得太快导致过拟合，也不能太小导致欠拟合，是最难调整的一类数据集。
   - **food101**（相似度小，规模大）：该数据集包含10万个样例，标签包含Apple pie, Baby back ribs等101个食品，这些标签同样几乎没有出现在ImageNet中。理论上，相似度小规模大的数据集可以较快更新，是模型充分拟合。
   - **dogcat**（相似度大，规模大）：该数据集包含2.2万个样例，标签只有dog和cat两类，单类数据规模较大，且均出现在ImageNet中。理论上，相似度大规模大的数据集不论采用怎样的策略均能获得非常良好的模型性能，通过细致地调整策略可以略微提升模型性能。
   - **dogcat 1/10**（相似度大，规模小）：该数据集由dogcat数据集中随机抽取1/10个样例组成，包含0.22万个样例，”dog”/”cat”两类标签。理论上，相似度大规模小的数据集由于与预训练数据集相似度大，模型在微调过程中可以保留更多的预训练参数。

2. Baseline与实验设置

   Baseline未采用任何策略，学习率在微调过程中保持恒定。所有任务均使用两张显卡，Batch size设置为40，训练迭代一个epoch，学习率均设置为1e-4，评估指标为准确率（accuracy）。实验效果如下表所示：

   | -                | **indoor67**   | **food101**    | **dogcat**     | **dogcat 1/10** |
   | :--------------- | :------------- | :------------- | -------------- | --------------- |
   |  Batch size      | 40             | 40             | 40             | 40              |
   | Num epoch        | 1              | 1              | 1              | 1               |
   | Learning rate    | 1e-4           | 1e-4           | 1e-4           | 1e-4            |
   | Dev              | 0.6907         | 0.7272         | 0.9893         | 1.0             |
   | Test             | 0.6741         | 0.7338         | 0.9830         | 0.9719          |

   在后续调优过程中，如无特别说明，实验设置（例如Batch size、Num epoch等）均与Baseline一致。
<<<<<<< HEAD

3. slanted triangular learning rates（STLR）策略实验与分析

=======

3. slanted triangular learning rates（STLR）策略实验与分析

>>>>>>> ba157c50
   本小节采用STLR微调策略进行实验，实验结果如下表所示，其中cut_fraction=0为Baseline，不采用任何策略：

   | cut_fraction | indoor67<br />相似度小规模小      | food101<br />相似度小规模大          | dogcat <br />相似度大规模大      | dogcat 1/10<br />相似度大规模小   |
   | :----------- | :-------------------------------- | :----------------------------------- | :------------------------------- | :-------------------------------- |
   | 0 (baseline)            | dev:  0.6907<br />test:0.6741     | dev: 0.7272<br />test:0.7338         | dev:0.9893<br />test:0.9830      | dev:**1.0**<br />test:0.9719      |
   | 0.01         | dev: 0.7148<br /> test:0.7053     | dev:**0.7637**<br /> test:**0.7656** | dev: **0.9946**<br />test:0.9924 | dev: *0.4481* <br />test:*0.5346* |
   | 0.05         | dev: **0.7226**<br /> test:0.7130 | dev:0.7605<br /> test:0.7612         | dev: 0.9901<br />test:0.9919     | dev: **1.0**<br />test:0.9844     |
   | 0.1          | dev: 0.7128<br /> test:**0.7155** | dev: 0.7606<br /> test:0.7582        | dev: 0.9924<br />test:**0.9928** | dev: 0.9958<br />test:0.9688      |
   | 0.2          | dev: 0.6361<br /> test:0.6151     | dev: 0.7581<br /> test:0.7575        | dev: 0.9941<br />test:0.9897     | dev: 0.9916<br /> test:**0.9916** |

   从实验结果可以看到，采用该策略后，模型在各个数据集中的性能都获得了提升，尤其在相似度小规模大的数据集中，模型在验证集上的结果从0.7272提升至0.7637。

   值得注意的是dogcat 1/10在cut_fraction=0.01时会出现异常结果，这是由于dogcat 1/10的训练集大小为1803，在总batch size=80的时候，总迭代步数为22，当设置cut_fraction=0.01时，由第二章STLR计算公式可得，cut=0，这会导致后续计算p时会出现除数为0的问题，导致实验结果异常。因此对于小规模数据集，建议设置较小的batch size。

4. Discriminative fine-tuning策略实验与分析

   本小节对Discriminative fine-tuning策略进行实验分析。理论上，预训练得到的模型的底层学到的是图像当中的通用特征，那么对于相似度大的数据集，可以保留更多的预训练参数；而对于相似度小的数据集，则应保留更少的预训练参数，让模型在任务数据集中得到更多训练。本实验通过设置不同的dis_blocks来控制底层的学习率衰减次数，dis_blocks越大则底层的学习率衰减越多，预训练参数保留得越多。实验结果如下表所示：

   | dis_blocks | indoor67<br />相似度小规模小        | food101<br />相似度小规模大         | dogcat <br />相似度大规模大       | dogcat 1/10<br />相似度大规模小   |
   | :----------- | :---------------------------------- | :---------------------------------- | :-------------------------------- | :-------------------------------- |
   | 0 (baseline)           | dev:  0.6907<br />test:0.6741       | dev: 0.7272<br />test:0.7338        | dev:0.9893<br />test:0.9830       | dev:**1.0**<br />test:0.9719      |
   | 3            | dev:**0.7842**<br />test:**0.7575** | dev:**0.7581**<br />test:**0.7527** | dev:**0.9933**<br /> test:0.9897  | dev:0.9958<br /> test:**0.9802**  |
   | 5            | dev: 0.7092<br />test:0.6961        | dev:0.7336<br /> test:0.7390        | dev: 0.9928<br /> test:**0.9910** | dev: 0.9958<br /> test:**0.9802** |

   观察实验结果，可以发现该策略在四类数据集中均有良好的效果。在相似度小规模小的数据集中，当dis_blocks设置为3时，实验效果提升明显，但设置为5的时候，test成绩反而不如Baseline，对于相似度小规模小的数据集，调优过程应当注意寻找合适的超参数设置。对于相似度大规模大的数据集无论是否采用该策略均有优良的表现，采用该策略可以略微提升模型性能。

5. Gradual unfreezing策略实验与分析

   本小节验证Gradual unfreezing策略的实验效果。理论上，该策略与Discriminative fine-tuning策略相似，对于相似度大的数据集可以更慢的解冻底层，而相似度小的数据集可以早点解冻底层使它们拟合任务数据集。本次实验设置了不同的frz_blocks控制底层的解冻速度，每个epoch模型解冻一个block。实验结果如下表所示：

   | frz_blocks | epoch | indoor67<br />相似度小规模小        | food101<br />相似度小规模大      | dogcat <br />相似度大规模大      | dogcat 1/10<br />相似度大规模小   |
   | :--------- | ----- | :---------------------------------- | :------------------------------- | :------------------------------- | :-------------------------------- |
   | 0          | 1     | dev:  0.6907<br />test:0.6741       | dev: **0.7272**<br />test:0.7338 | dev:0.9893<br />test:0.9830      | dev:**1.0**<br />test:0.9719      |
   | 0          | 3     | dev:0.7697<br /> test:0.7574        | dev: 0.7427<br /> test:0.7407    | dev:0.9919<br /> test:**0.9910** | dev:**1.0**<br />test:0.9719      |
   | 3          | 1     | dev:0.7210<br /> test:0.7018        | dev: 0.7251<br />test:0.7270     | dev:**0.9924**<br /> test:0.9857 | dev:**1.0**<br />test:0.9719      |
   | 3          | 3     | dev: 0.7763<br /> test:0.7627       | dev:0.7346<br /> test:0.7356     | dev: 0.9849<br /> test:0.9887    | dev: **1.0**<br /> test: 0.9719   |
   | 5          | 1     | dev: 0.7236<br /> test:0.6961       | dev: 0.7168<br /> test:0.7204    | dev: 0.9892<br /> test:0.9861    | dev: **1.0**<br />test:**0.9802** |
   | 5          | 3     | dev:**0.7802**<br />test:**0.7689** | dev:**0.7461<br />** test:0.7389 | dev:**0.9924**<br /> test:0.9892 | dev:**1.0**<br /> test:**0.9802** |

   从表中结果可得，frz_blocks=5的实验组在epoch=3时超越了frz_blocks=3的实验结果，设置较大的frz_blocks会降低模型的拟合能力，但提升epoch，使模型得到充分的训练后，模型能够取得更好的效果。建议用户采用Gradual unfreezing策略时设置足够大的epoch。

## 五、总结

本文描述了在NLP、CV任务中使用ULMFiT策略微调PaddleHub预训练模型的过程，尝试了warm up + linear decay, slanted triangular learning rate, Discriminative fine-tuning, Gradual unfreezing四种微调策略。

slanted triangular learning rate和warm up + linear decay在原理上和实验结果上都是相似的，Discriminative fine-tuning和Gradual unfreezing微调策略在使用中，应当注意它们会降低模型的拟合能力，可以适当提高训练的轮数。

<<<<<<< HEAD
PaddleHub 1.2已发布AutoDL Finetuner，可以自动搜索超参设置，详情请参考[PaddleHub AutoDL Finetuner](./autofinetune.md)。如有任何疑问欢迎您在issues中向我们提出！
=======
PaddleHub 1.2已发布AutoDL Finetuner，可以自动搜索超参设置，详情请参考[PaddleHub AutoDL Finetuner](https://github.com/PaddlePaddle/PaddleHub/blob/develop/tutorial/autofinetune.md)。如有任何疑问欢迎您在issues中向我们提出！
>>>>>>> ba157c50

## 六、参考文献

1. Howard J, Ruder S. Universal Language Model Fine-tuning for Text Classification[C]//Proceedings of the 56th Annual Meeting of the Association for Computational Linguistics (Volume 1: Long Papers). 2018: 328-339.
2. website: [Transfer learning from pre-trained models](https://towardsdatascience.com/transfer-learning-from-pre-trained-models-f2393f124751)<|MERGE_RESOLUTION|>--- conflicted
+++ resolved
@@ -55,7 +55,6 @@
    | Learning rate | 1e-4         | 5e-5              |
    | Max length    | -            | 128               |
    | Dev           | acc = 0.8766 | matthews = 0.5680 |
-<<<<<<< HEAD
 
    其中Chnsenticorp采用准确率（accuracy）得分，CoLA采用马修斯相关系数（matthews correlation coefficient）得分。
 
@@ -65,32 +64,15 @@
 
    理论上，STLR与warmup + linear decay相似，因此本次实验同时对warmup + linear decay策略进行了实验。实验中STLR的超参仅调整cut_fraction，其它超参与论文设置一致；warm up proportion为学习率上升在总步数中的比重，linear decay则在warmup结束的时刻开始，linear decay的终止学习率设置了2组，1组为0，另一组与STLR的终止学习率一致，为learning rate/32。实验结果如下表所示：
 
-=======
-
-   其中Chnsenticorp采用准确率（accuracy）得分，CoLA采用马修斯相关系数（matthews correlation coefficient）得分。
-
-   在后续调优过程中，如无特别说明，实验设置（例如Batch size、Num epoch等）均与Baseline一致。
-
-3. slanted triangular learning rates（STLR）策略实验与分析
-
-   理论上，STLR与warmup + linear decay相似，因此本次实验同时对warmup + linear decay策略进行了实验。实验中STLR的超参仅调整cut_fraction，其它超参与论文设置一致；warm up proportion为学习率上升在总步数中的比重，linear decay则在warmup结束的时刻开始，linear decay的终止学习率设置了2组，1组为0，另一组与STLR的终止学习率一致，为learning rate/32。实验结果如下表所示：
-
->>>>>>> ba157c50
    | slanted triangular cut_fraction     | 0（Baseline）  | 0      | 0      | 0          | 0      | 0.1     | 0.2    |
    | :---------------------------------- | :------------ | :----- | :----- | :--------- | :----- | :------ | :------ |
    | warm up proportion                  | 0             | 0.1    | 0.2    | 0.1        | 0.2    | 0       | 0       |
    | linear decay end                    | - Unused      | 0      | 0      | lr/32      | lr/32  | -       | -       |
    | Chnsenticorp                        | 0.8766        | 0.8725 | 0.8758 | **0.8825** | 0.8733 | 0.8791  | 0.8791  |
    | CoLA                                | 0.5680        | 0.5780 | 0.5786 | **0.5887** | 0.5826 | 0.5880  | 0.5827  |
-<<<<<<< HEAD
 
    从实验结果可以看到，STLR实验效果上与warmup + linear decay (end learning rate = lr/32)接近，并且在两个任务中模型的性能都得到了提升。建议用户在尝试slanted triangular或warmup+linear decay策略时尝试更多的超参设置，在使用warmup+linear decay策略时考虑设置linear decay end。
 
-=======
-
-   从实验结果可以看到，STLR实验效果上与warmup + linear decay (end learning rate = lr/32)接近，并且在两个任务中模型的性能都得到了提升。建议用户在尝试slanted triangular或warmup+linear decay策略时尝试更多的超参设置，在使用warmup+linear decay策略时考虑设置linear decay end。
-
->>>>>>> ba157c50
 4. Discriminative fine-tuning策略实验与分析
 
    本小节对Discriminative fine-tuning策略进行实验分析。固定训练总epoch=3，实验结果如下表所示：
@@ -102,26 +84,16 @@
    | CoLA           | 0.5680              | **0.5996** | 0.5749 |
 
    由于Discriminative fine-tuning策略会降低模型底层的更新速度，影响模型的拟合能力。实验结果表明，dis_blocks设置过大会导致模型性能明显下降。为了提升模型拟合能力，本小节继续增大epoch大小至5、8。
-<<<<<<< HEAD
 
-=======
-   
->>>>>>> ba157c50
    对于Chnsenticorp，实验结果如下表所示：
 
    | dis_blocks        | -<br />（Baseline） | -          | 5      | -          | 5          |
    | ----------------- | ------------------- | ---------- | ------ | ---------- | ---------- |
    | epoch             | 3                   | 5          | 5      | 8          | 8          |
    | Chnsenticorp      | 0.8766              | 0.8775     | 0.8566 | 0.8775     | **0.8792** |
-<<<<<<< HEAD
 
    可以看到当dis_blocks=5时，epoch=8时，模型性能超越Baseline。
 
-=======
-
-   可以看到当dis_blocks=5时，epoch=8时，模型性能超越Baseline。
-   
->>>>>>> ba157c50
    在CoLA任务中，dis_block=3，epoch=3时的模型得分已经超越了Baseline，因为可以进一步增大dis_blocks，观察其实验效果，结果如下表所示：
 
    | dis_blocks | -<br />（Baseline） | 3          | -      | 7      | -      | 7      |
@@ -166,15 +138,9 @@
    | Test             | 0.6741         | 0.7338         | 0.9830         | 0.9719          |
 
    在后续调优过程中，如无特别说明，实验设置（例如Batch size、Num epoch等）均与Baseline一致。
-<<<<<<< HEAD
 
 3. slanted triangular learning rates（STLR）策略实验与分析
 
-=======
-
-3. slanted triangular learning rates（STLR）策略实验与分析
-
->>>>>>> ba157c50
    本小节采用STLR微调策略进行实验，实验结果如下表所示，其中cut_fraction=0为Baseline，不采用任何策略：
 
    | cut_fraction | indoor67<br />相似度小规模小      | food101<br />相似度小规模大          | dogcat <br />相似度大规模大      | dogcat 1/10<br />相似度大规模小   |
@@ -222,11 +188,7 @@
 
 slanted triangular learning rate和warm up + linear decay在原理上和实验结果上都是相似的，Discriminative fine-tuning和Gradual unfreezing微调策略在使用中，应当注意它们会降低模型的拟合能力，可以适当提高训练的轮数。
 
-<<<<<<< HEAD
-PaddleHub 1.2已发布AutoDL Finetuner，可以自动搜索超参设置，详情请参考[PaddleHub AutoDL Finetuner](./autofinetune.md)。如有任何疑问欢迎您在issues中向我们提出！
-=======
 PaddleHub 1.2已发布AutoDL Finetuner，可以自动搜索超参设置，详情请参考[PaddleHub AutoDL Finetuner](https://github.com/PaddlePaddle/PaddleHub/blob/develop/tutorial/autofinetune.md)。如有任何疑问欢迎您在issues中向我们提出！
->>>>>>> ba157c50
 
 ## 六、参考文献
 
